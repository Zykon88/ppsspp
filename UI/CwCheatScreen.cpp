// Copyright (c) 2012- PPSSPP Project.

// This program is free software: you can redistribute it and/or modify
// it under the terms of the GNU General Public License as published by
// the Free Software Foundation, version 2.0 or later versions.

// This program is distributed in the hope that it will be useful,
// but WITHOUT ANY WARRANTY; without even the implied warranty of
// MERCHANTABILITY or FITNESS FOR A PARTICULAR PURPOSE.  See the
// GNU General Public License 2.0 for more details.

// A copy of the GPL 2.0 should have been included with the program.
// If not, see http://www.gnu.org/licenses/

// Official git repository and contact information can be found at
// https://github.com/hrydgard/ppsspp and http://www.ppsspp.org/.

#include "ppsspp_config.h"
#include "ext/xxhash.h"
#include "Common/UI/UI.h"

#include "Common/Data/Text/I18n.h"
#include "Common/Data/Encoding/Utf8.h"
#include "Common/File/FileUtil.h"
#include "Common/StringUtils.h"
#include "Common/System/System.h"
#include "Core/Core.h"
#include "Core/Config.h"
#include "Core/CwCheat.h"
#include "Core/MIPS/JitCommon/JitCommon.h"

#include "UI/GameInfoCache.h"
#include "UI/CwCheatScreen.h"

static const int FILE_CHECK_FRAME_INTERVAL = 53;

CwCheatScreen::CwCheatScreen(const std::string &gamePath)
	: UIDialogScreenWithBackground() {
	gamePath_ = gamePath;
}

CwCheatScreen::~CwCheatScreen() {
	delete engine_;
}

void CwCheatScreen::LoadCheatInfo() {
	std::shared_ptr<GameInfo> info = g_gameInfoCache->GetInfo(nullptr, gamePath_, 0);
	std::string gameID;
	if (info && info->paramSFOLoaded) {
		gameID = info->paramSFO.GetValueString("DISC_ID");
	}
	if ((info->id.empty() || !info->disc_total)
		&& gamePath_.find("/PSP/GAME/") != std::string::npos) {
		gameID = g_paramSFO.GenerateFakeID(gamePath_);
	}

	if (engine_ == nullptr || gameID != gameID_) {
		gameID_ = gameID;
		delete engine_;
		engine_ = new CWCheatEngine(gameID_);
		engine_->CreateCheatFile();
	}

	// We won't parse this, just using it to detect changes to the file.
	std::string str;
	if (readFileToString(true, engine_->CheatFilename().c_str(), str)) {
		fileCheckHash_ = XXH3_64bits(str.c_str(), str.size());
	}
	fileCheckCounter_ = 0;

	fileInfo_ = engine_->FileInfo();

	// Let's also trigger a reload, in case it changed.
	g_Config.bReloadCheats = true;
}

void CwCheatScreen::CreateViews() {
	using namespace UI;
	auto cw = GetI18NCategory("CwCheats");
	auto di = GetI18NCategory("Dialog");

	root_ = new AnchorLayout(new LayoutParams(FILL_PARENT, FILL_PARENT));

	LoadCheatInfo();
	Margins actionMenuMargins(50, -15, 15, 0);

	LinearLayout *leftColumn = new LinearLayout(ORIENT_VERTICAL, new LinearLayoutParams(400, FILL_PARENT));
	leftColumn->Add(new ItemHeader(cw->T("Options")));
	//leftColumn->Add(new Choice(cw->T("Add Cheat")))->OnClick.Handle(this, &CwCheatScreen::OnAddCheat);
	leftColumn->Add(new Choice(cw->T("Import Cheats")))->OnClick.Handle(this, &CwCheatScreen::OnImportCheat);
#if !defined(MOBILE_DEVICE)
	leftColumn->Add(new Choice(cw->T("Edit Cheat File")))->OnClick.Handle(this, &CwCheatScreen::OnEditCheatFile);
#endif
	leftColumn->Add(new Choice(cw->T("Enable/Disable All")))->OnClick.Handle(this, &CwCheatScreen::OnEnableAll);
	leftColumn->Add(new PopupSliderChoice(&g_Config.iCwCheatRefreshRate, 1, 1000, cw->T("Refresh Rate"), 1, screenManager()));

	rightScroll_ = new ScrollView(ORIENT_VERTICAL, new LinearLayoutParams(FILL_PARENT, FILL_PARENT, 0.5f));
	rightScroll_->SetTag("CwCheats");
	rightScroll_->SetScrollToTop(false);
	rightScroll_->ScrollTo(g_Config.fCwCheatScrollPosition);
	LinearLayout *rightColumn = new LinearLayoutList(ORIENT_VERTICAL, new LinearLayoutParams(200, FILL_PARENT, actionMenuMargins));
	rightScroll_->Add(rightColumn);

	rightColumn->Add(new ItemHeader(cw->T("Cheats")));
	for (size_t i = 0; i < fileInfo_.size(); ++i) {
		rightColumn->Add(new CheckBox(&fileInfo_[i].enabled, fileInfo_[i].name))->OnClick.Add([=](UI::EventParams &) {
			return OnCheckBox((int)i);
		});
	}

	LinearLayout *layout = new LinearLayout(ORIENT_HORIZONTAL, new LayoutParams(FILL_PARENT, FILL_PARENT));
	layout->Add(leftColumn);
	layout->Add(rightScroll_);
	root_->Add(layout);

	AddStandardBack(root_);
}

void CwCheatScreen::update() {
	if (fileCheckCounter_++ >= FILE_CHECK_FRAME_INTERVAL && engine_) {
		// Check if the file has changed.  If it has, we'll reload.
		std::string str;
		if (readFileToString(true, engine_->CheatFilename().c_str(), str)) {
			uint64_t newHash = XXH3_64bits(str.c_str(), str.size());
			if (newHash != fileCheckHash_) {
				// This will update the hash.
				RecreateViews();
			}
		}
		fileCheckCounter_ = 0;
	}

	UIDialogScreenWithBackground::update();
}

void CwCheatScreen::onFinish(DialogResult result) {
	if (result != DR_BACK) // This only works for BACK here.
		return;

	if (MIPSComp::jit) {
		MIPSComp::jit->ClearCache();
	}
	g_Config.fCwCheatScrollPosition = rightScroll_->GetScrollPosition();
}

UI::EventReturn CwCheatScreen::OnEnableAll(UI::EventParams &params) {
	enableAllFlag_ = !enableAllFlag_;

	// Flip all the switches.
	for (auto &info : fileInfo_) {
		info.enabled = enableAllFlag_;
	}

	if (!RebuildCheatFile(INDEX_ALL)) {
		// Probably the file was modified outside PPSSPP, refresh.
		// TODO: Report error.
		RecreateViews();
		return UI::EVENT_SKIPPED;
	}

	return UI::EVENT_DONE;
}

UI::EventReturn CwCheatScreen::OnAddCheat(UI::EventParams &params) {
	TriggerFinish(DR_OK);
	g_Config.bReloadCheats = true;
	return UI::EVENT_DONE;
}

UI::EventReturn CwCheatScreen::OnEditCheatFile(UI::EventParams &params) {
	g_Config.bReloadCheats = true;
	if (MIPSComp::jit) {
		MIPSComp::jit->ClearCache();
	}
	if (engine_) {
#if PPSSPP_PLATFORM(UWP)
		LaunchBrowser(engine_->CheatFilename().c_str());
#else
		File::openIniFile(engine_->CheatFilename());
#endif
	}
	return UI::EVENT_DONE;
}

<<<<<<< HEAD
void CwCheatScreen::ParseCheatDB(std::string line, std::vector<std::string> title, std::vector<std::string> newList, std::string cheatFile) {
	bool finished = false, skip = false;
=======
UI::EventReturn CwCheatScreen::OnImportCheat(UI::EventParams &params) {
	if (gameID_.length() != 9 || !engine_) {
		WARN_LOG(COMMON, "CWCHEAT: Incorrect ID(%s) - can't import cheats.", gameID_.c_str());
		return UI::EVENT_DONE;
	}
	std::string line;
	std::vector<std::string> title;
	bool finished = false;
	std::vector<std::string> newList;

	std::string cheatFile = GetSysDirectory(DIRECTORY_CHEATS) + "cheat.db";
>>>>>>> 42186e8e
	std::string gameID = StringFromFormat("_S %s-%s", gameID_.substr(0, 4).c_str(), gameID_.substr(4).c_str());

	std::fstream fs;
	File::OpenCPPFile(fs, cheatFile, std::ios::in);

	if (!fs.is_open()) {
		WARN_LOG(COMMON, "Unable to open %s\n", cheatFile.c_str());
	}

	while (fs.good()) {
		getline(fs, line); // get line from file
		if (line == gameID) {
			title.push_back(line);
			getline(fs, line);
			title.push_back(line);
			do {
				if (finished == false) {
					getline(fs, line);
				}
				if (line[0] == '_' && line[1] == 'C') {
					// Test if cheat already exists.
					for (const auto &existing : fileInfo_) {
						if (line.substr(4) == existing.name) {
							finished = false;
							goto loop;
						}
					}

					newList.push_back(line);
					getline(fs, line);
					do {
						newList.push_back(line);
						getline(fs, line);
					} while ((line[0] == '_' && line[1] == 'L') || line[0] == '/' || line[0] == '#');
					finished = true;
				} else {
					continue;
				}
			loop:;
			} while (fs.good() && ((line[0] == '_' && line[1] != 'S') || line[0] == '/' || line[0] == '#'));
			finished = true;
		}
		if (finished == true)
			break;
	}
	fs.close();
	std::string title2;
	File::OpenCPPFile(fs, engine_->CheatFilename(), std::ios::in);
	getline(fs, title2);
	fs.close();
	File::OpenCPPFile(fs, engine_->CheatFilename(), std::ios::out | std::ios::app);

	auto it = title.begin();
	if (((title2[0] == '_' && title2[1] != 'S') || title2[0] == '/' || title2[0] == '#') && it != title.end() && (++it) != title.end()) {
		fs << title[0] << "\n" << title[1];
	}

	NOTICE_LOG(COMMON, "Imported %u entries from %s.\n", (int)newList.size(), cheatFile.c_str());
	if (newList.size() != 0) {
		fs << "\n";
	}

	for (int i = 0; i < (int)newList.size(); i++) {
		fs << newList[i];
		if (i < (int)newList.size() - 1) {
			fs << "\n";
		}
	}
	fs.close();
}

UI::EventReturn CwCheatScreen::OnImportCheat(UI::EventParams &params) {
	if (gameID_.length() != 9) {
		WARN_LOG(COMMON, "CWCHEAT: Incorrect ID(%s) - can't import cheats.", gameID_.c_str());
		return UI::EVENT_DONE;
	}
	std::string line;
	std::vector<std::string> title;
	std::vector<std::string> newList;

	std::string cheatFile = GetSysDirectory(DIRECTORY_CHEATS) + "cheat.db";
	ParseCheatDB(line, title, newList, cheatFile);
	const std::string path = File::GetExeDirectory();
	std::string patchesFile = path + "assets/patches/cheat.db";
	ParseCheatDB(line, title, newList, patchesFile);

	g_Config.bReloadCheats = true;
	RecreateViews();
	return UI::EVENT_DONE;
}

UI::EventReturn CwCheatScreen::OnCheckBox(int index) {
	if (!RebuildCheatFile(index)) {
		// TODO: Report error.  Let's reload the file, presumably it changed.
		RecreateViews();
		return UI::EVENT_SKIPPED;
	}

	return UI::EVENT_DONE;
}

bool CwCheatScreen::RebuildCheatFile(int index) {
	std::fstream fs;
	if (!engine_ || !File::OpenCPPFile(fs, engine_->CheatFilename(), std::ios::in)) {
		return false;
	}

	// In case lines were edited while we weren't looking, reload them.
	std::vector<std::string> lines;
	for (; fs && !fs.eof(); ) {
		std::string line;
		std::getline(fs, line, '\n');
		lines.push_back(line);
	}
	fs.close();

	auto updateLine = [&](const CheatFileInfo &info) {
		// Line numbers start with one, not zero.
		size_t lineIndex = info.lineNum - 1;
		if (lines.size() > lineIndex) {
			auto &line = lines[lineIndex];
			// This is the one to change.  Let's see if it matches - maybe the file changed.
			bool isCheatDef = line.find("_C") != line.npos;
			bool hasCheatName = !info.name.empty() && line.find(info.name) != line.npos;
			if (!isCheatDef || !hasCheatName) {
				return false;
			}

			line = (info.enabled ? "_C1 " : "_C0 ") + info.name;
			return true;
		}
		return false;
	};

	if (index == INDEX_ALL) {
		for (const auto &info : fileInfo_) {
			// Bail out if any don't match with no changes.
			if (!updateLine(info)) {
				return false;
			}
		}
	} else {
		if (!updateLine(fileInfo_[index])) {
			return false;
		}
	}


	if (!File::OpenCPPFile(fs, engine_->CheatFilename(), std::ios::out | std::ios::trunc)) {
		return false;
	}

	for (int i = 0; i < lines.size(); ++i) {
		fs << lines[i];
		if (i != lines.size()-1)
			fs << '\n';
	}
	fs.close();

	// Cheats will need to be reparsed now.
	g_Config.bReloadCheats = true;
	return true;
}<|MERGE_RESOLUTION|>--- conflicted
+++ resolved
@@ -182,22 +182,8 @@
 	return UI::EVENT_DONE;
 }
 
-<<<<<<< HEAD
 void CwCheatScreen::ParseCheatDB(std::string line, std::vector<std::string> title, std::vector<std::string> newList, std::string cheatFile) {
-	bool finished = false, skip = false;
-=======
-UI::EventReturn CwCheatScreen::OnImportCheat(UI::EventParams &params) {
-	if (gameID_.length() != 9 || !engine_) {
-		WARN_LOG(COMMON, "CWCHEAT: Incorrect ID(%s) - can't import cheats.", gameID_.c_str());
-		return UI::EVENT_DONE;
-	}
-	std::string line;
-	std::vector<std::string> title;
 	bool finished = false;
-	std::vector<std::string> newList;
-
-	std::string cheatFile = GetSysDirectory(DIRECTORY_CHEATS) + "cheat.db";
->>>>>>> 42186e8e
 	std::string gameID = StringFromFormat("_S %s-%s", gameID_.substr(0, 4).c_str(), gameID_.substr(4).c_str());
 
 	std::fstream fs;
