// Copyright (C) 2003 Dolphin Project.

// This program is free software: you can redistribute it and/or modify
// it under the terms of the GNU General Public License as published by
// the Free Software Foundation, version 2.0.

// This program is distributed in the hope that it will be useful,
// but WITHOUT ANY WARRANTY; without even the implied warranty of
// MERCHANTABILITY or FITNESS FOR A PARTICULAR PURPOSE.  See the
// GNU General Public License 2.0 for more details.

// A copy of the GPL 2.0 should have been included with the program.
// If not, see http://www.gnu.org/licenses/

// Official SVN repository and contact information can be found at
// http://code.google.com/p/dolphin-emu/

// WARNING - THIS LIBRARY IS NOT THREAD SAFE!!!

#ifndef _DOLPHIN_ARM_CODEGEN_
#define _DOLPHIN_ARM_CODEGEN_

#include "Common.h"
#include "MemoryUtil.h"
#ifdef __SYMBIAN32__
#include <signal.h>
#endif

<<<<<<< HEAD
=======
#ifdef PANDORA
#ifdef __USE_POSIX
extern "C"
int kill (__pid_t __pid, int __sig) __THROW;
#endif
#define SIGINT	2
#endif

#undef _SP

>>>>>>> db92bdda
namespace ArmGen
{
#undef _IP
#undef _SP
#undef _LR
#undef _PC
enum ARMReg
{
	// GPRs
	R0 = 0, R1, R2, R3, R4, R5,
	R6, R7, R8, R9, R10, R11,

	// SPRs
	// R13 - R15 are SP, LR, and PC.
	// Almost always referred to by name instead of register number
	R12 = 12, R13 = 13, R14 = 14, R15 = 15,
	_IP = 12, _SP = 13, _LR = 14, _PC = 15,


	// VFP single precision registers
	S0, S1, S2, S3, S4, S5, S6,
	S7, S8, S9, S10, S11, S12, S13,
	S14, S15, S16, S17, S18, S19, S20,
	S21, S22, S23, S24, S25, S26, S27,
	S28, S29, S30, S31,

	// VFP Double Precision registers
	D0, D1, D2, D3, D4, D5, D6, D7,
	D8, D9, D10, D11, D12, D13, D14, D15,
	D16, D17, D18, D19, D20, D21, D22, D23,
	D24, D25, D26, D27, D28, D29, D30, D31,
	
	// ASIMD Quad-Word registers
	Q0, Q1, Q2, Q3, Q4, Q5, Q6, Q7,
	Q8, Q9, Q10, Q11, Q12, Q13, Q14, Q15,
	INVALID_REG = 0xFFFFFFFF
};

enum CCFlags
{
	CC_EQ = 0, // Equal
	CC_NEQ, // Not equal
	CC_CS, // Carry Set
	CC_CC, // Carry Clear
	CC_MI, // Minus (Negative)
	CC_PL, // Plus
	CC_VS, // Overflow
	CC_VC, // No Overflow
	CC_HI, // Unsigned higher
	CC_LS, // Unsigned lower or same
	CC_GE, // Signed greater than or equal
	CC_LT, // Signed less than
	CC_GT, // Signed greater than
	CC_LE, // Signed less than or equal
	CC_AL, // Always (unconditional) 14
	CC_HS = CC_CS, // Alias of CC_CS  Unsigned higher or same
	CC_LO = CC_CC, // Alias of CC_CC  Unsigned lower
};
const u32 NO_COND = 0xE0000000;

enum ShiftType
{
	ST_LSL = 0,
	ST_ASL = 0,
	ST_LSR = 1,
	ST_ASR = 2,
	ST_ROR = 3,
	ST_RRX = 4
};

enum
{
	NUMGPRs = 13,
};

class ARMXEmitter;

enum OpType
{
	TYPE_IMM = 0,
	TYPE_REG,
	TYPE_IMMSREG,
	TYPE_RSR,
	TYPE_MEM
};

// This is no longer a proper operand2 class. Need to split up.
class Operand2
{
	friend class ARMXEmitter;
protected:
	u32 Value;

private:
	OpType Type;	

	// IMM types
	u8	Rotation; // Only for u8 values

	// Register types
	u8 IndexOrShift;
	ShiftType Shift;
public:
	OpType GetType()
	{
		return Type;
	}
	Operand2() {} 
	Operand2(u32 imm, OpType type = TYPE_IMM)
	{ 
		Type = type; 
		Value = imm; 
		Rotation = 0;		
	}

	Operand2(ARMReg Reg)
	{
		Type = TYPE_REG;
		Value = Reg;
		Rotation = 0;
	}
	Operand2(u8 imm, u8 rotation)
	{
		Type = TYPE_IMM;
		Value = imm;
		Rotation = rotation;
	}
	Operand2(ARMReg base, ShiftType type, ARMReg shift) // RSR
	{
		Type = TYPE_RSR;
		_assert_msg_(DYNA_REC, type != ST_RRX, "Invalid Operand2: RRX does not take a register shift amount");
		IndexOrShift = shift;
		Shift = type;
		Value = base;
	}

	Operand2(u8 shift, ShiftType type, ARMReg base)// For IMM shifted register
	{
		if(shift == 32) shift = 0;
		switch (type)
		{
		case ST_LSL:
			_assert_msg_(DYNA_REC, shift < 32, "Invalid Operand2: LSL %u", shift);
			break;
		case ST_LSR:
			_assert_msg_(DYNA_REC, shift <= 32, "Invalid Operand2: LSR %u", shift);
			if (!shift)
				type = ST_LSL;
			if (shift == 32)
				shift = 0;
			break;
		case ST_ASR:
			_assert_msg_(DYNA_REC, shift < 32, "Invalid Operand2: LSR %u", shift);
			if (!shift)
				type = ST_LSL;
			if (shift == 32)
				shift = 0;
			break;
		case ST_ROR:
			_assert_msg_(DYNA_REC, shift < 32, "Invalid Operand2: ROR %u", shift);
			if (!shift)
				type = ST_LSL;
			break;
		case ST_RRX:
			_assert_msg_(DYNA_REC, shift == 0, "Invalid Operand2: RRX does not take an immediate shift amount");
			type = ST_ROR;
			break;
		}
		IndexOrShift = shift;
		Shift = type;
		Value = base;
		Type = TYPE_IMMSREG;
	}
	const u32 GetData()
	{
		switch(Type)
		{
		case TYPE_IMM:
			return Imm12Mod(); // This'll need to be changed later
		case TYPE_REG:
			return Rm();
		case TYPE_IMMSREG:
			return IMMSR();
		case TYPE_RSR:
			return RSR();
		default:
			_assert_msg_(DYNA_REC, false, "GetData with Invalid Type");
			return 0;
		}
	}
	const u32 IMMSR() // IMM shifted register
	{
		_assert_msg_(DYNA_REC, Type = TYPE_IMMSREG, "IMMSR must be imm shifted register");
		return ((IndexOrShift & 0x1f) << 7 | (Shift << 5) | Value);
	}
	const u32 RSR() // Register shifted register
	{
		_assert_msg_(DYNA_REC, Type == TYPE_RSR, "RSR must be RSR Of Course");
		return (IndexOrShift << 8) | (Shift << 5) | 0x10 | Value;
	}
	const u32 Rm()
	{
		_assert_msg_(DYNA_REC, Type == TYPE_REG, "Rm must be with Reg");
		return Value;
	}

	const u32 Imm5()
	{
		_assert_msg_(DYNA_REC, (Type == TYPE_IMM), "Imm5 not IMM value");
		return ((Value & 0x0000001F) << 7);
	}
	const u32 Imm8()
	{
		_assert_msg_(DYNA_REC, (Type == TYPE_IMM), "Imm8Rot not IMM value");
		return Value & 0xFF;
	}
	const u32 Imm8Rot() // IMM8 with Rotation
	{
		_assert_msg_(DYNA_REC, (Type == TYPE_IMM), "Imm8Rot not IMM value");
		_assert_msg_(DYNA_REC, (Rotation & 0xE1) != 0, "Invalid Operand2: immediate rotation %u", Rotation);
		return (1 << 25) | (Rotation << 7) | (Value & 0x000000FF);
	}
	const u32 Imm12()
	{
		_assert_msg_(DYNA_REC, (Type == TYPE_IMM), "Imm12 not IMM");
		return (Value & 0x00000FFF);
	}

	const u32 Imm12Mod()
	{
		// This is a IMM12 with the top four bits being rotation and the
		// bottom eight being a IMM. This is for instructions that need to
		// expand a 8bit IMM to a 32bit value and gives you some rotation as
		// well.
		// Each rotation rotates to the right by 2 bits
		_assert_msg_(DYNA_REC, (Type == TYPE_IMM), "Imm12Mod not IMM");
		return ((Rotation & 0xF) << 8) | (Value & 0xFF);
	}
	const u32 Imm16()
	{
		_assert_msg_(DYNA_REC, (Type == TYPE_IMM), "Imm16 not IMM");
		return ( (Value & 0xF000) << 4) | (Value & 0x0FFF);
	}
	const u32 Imm16Low()
	{
		return Imm16();
	}
	const u32 Imm16High() // Returns high 16bits
	{
		_assert_msg_(DYNA_REC, (Type == TYPE_IMM), "Imm16 not IMM");
		return ( ((Value >> 16) & 0xF000) << 4) | ((Value >> 16) & 0x0FFF);
	}
	const u32 Imm24()
	{
		_assert_msg_(DYNA_REC, (Type == TYPE_IMM), "Imm16 not IMM");
		return (Value & 0x0FFFFFFF);	
	}
	// NEON and ASIMD specific
	const u32 Imm8ASIMD()
	{
		_assert_msg_(DYNA_REC, (Type == TYPE_IMM), "Imm8ASIMD not IMM");
		return  ((Value & 0x80) << 17) | ((Value & 0x70) << 12) | (Value & 0xF);
	}
	const u32 Imm8VFP()
	{
		_assert_msg_(DYNA_REC, (Type == TYPE_IMM), "Imm8VFP not IMM");
		return ((Value & 0xF0) << 12) | (Value & 0xF);
	}
	

};

// Use these when you don't know if an imm can be represented as an operand2.
// This lets you generate both an optimal and a fallback solution by checking
// the return value, which will be false if these fail to find a Operand2 that
// represents your 32-bit imm value.
bool TryMakeOperand2(u32 imm, Operand2 &op2);
bool TryMakeOperand2_AllowInverse(u32 imm, Operand2 &op2, bool *inverse);
bool TryMakeOperand2_AllowNegation(s32 imm, Operand2 &op2, bool *negated);


inline Operand2 R(ARMReg Reg)	{ return Operand2(Reg, TYPE_REG); }
inline Operand2 IMM(u32 Imm)	{ return Operand2(Imm, TYPE_IMM); }
inline Operand2 Mem(void *ptr)	{ return Operand2((u32)ptr, TYPE_IMM); }
//usage: int a[]; ARRAY_OFFSET(a,10)
#define ARRAY_OFFSET(array,index) ((u32)((u64)&(array)[index]-(u64)&(array)[0]))
//usage: struct {int e;} s; STRUCT_OFFSET(s,e)
#define STRUCT_OFFSET(str,elem) ((u32)((u64)&(str).elem-(u64)&(str)))

struct FixupBranch
{
	u8 *ptr;
	u32 condition; // Remembers our codition at the time
	int type; //0 = B 1 = BL
};

typedef const u8* JumpTarget;

class ARMXEmitter
{
	friend struct OpArg;  // for Write8 etc
private:
	u8 *code, *startcode;
	u32 condition;

	void WriteStoreOp(u32 op, ARMReg dest, ARMReg src, Operand2 op2);
	void WriteRegStoreOp(u32 op, ARMReg dest, bool WriteBack, u16 RegList);
	void WriteShiftedDataOp(u32 op, bool SetFlags, ARMReg dest, ARMReg src, ARMReg op2);
	void WriteShiftedDataOp(u32 op, bool SetFlags, ARMReg dest, ARMReg src, Operand2 op2);
	void WriteSignedMultiply(u32 Op, u32 Op2, u32 Op3, ARMReg dest, ARMReg r1, ARMReg r2);

	// New Ops
	void WriteInstruction(u32 op, ARMReg Rd, ARMReg Rn, Operand2 Rm, bool SetFlags = false);

protected:
	inline void Write32(u32 value) {*(u32*)code = value; code+=4;}

public:
	ARMXEmitter() { code = NULL; startcode = NULL; condition = CC_AL << 28;}
	ARMXEmitter(u8 *code_ptr) { code = code_ptr; startcode = code_ptr; condition = CC_AL << 28;}
	virtual ~ARMXEmitter() {}

	void SetCodePtr(u8 *ptr);
	void ReserveCodeSpace(u32 bytes);
	const u8 *AlignCode16();
	const u8 *AlignCodePage();
	const u8 *GetCodePtr() const;
	void FlushIcache();
	u8 *GetWritableCodePtr();

	void SetCC(CCFlags cond = CC_AL);

	// Special purpose instructions

	// Dynamic Endian Switching
	void SETEND(bool BE);
	// Debug Breakpoint
	void BKPT(u16 arg);

	// Hint instruction
	void YIELD();
	
	// Do nothing
	void NOP(int count = 1); //nop padding - TODO: fast nop slides, for amd and intel (check their manuals)
	
#ifdef CALL
#undef CALL
#endif

	// Branching
	FixupBranch B();
	FixupBranch B_CC(CCFlags Cond);
	void B_CC(CCFlags Cond, const void *fnptr);
	FixupBranch BL();
	FixupBranch BL_CC(CCFlags Cond);
	void SetJumpTarget(FixupBranch const &branch);
	
	void B (const void *fnptr);
	void B (ARMReg src);
	void BL(const void *fnptr);
	void BL(ARMReg src);

	void PUSH(const int num, ...);
	void POP(const int num, ...);

	// New Data Ops
	void AND (ARMReg Rd, ARMReg Rn, Operand2 Rm);
	void ANDS(ARMReg Rd, ARMReg Rn, Operand2 Rm);
	void EOR (ARMReg dest, ARMReg src, Operand2 op2);
	void EORS(ARMReg dest, ARMReg src, Operand2 op2);
	void SUB (ARMReg dest, ARMReg src, Operand2 op2);
	void SUBS(ARMReg dest, ARMReg src, Operand2 op2);
	void RSB (ARMReg dest, ARMReg src, Operand2 op2);
	void RSBS(ARMReg dest, ARMReg src, Operand2 op2);
	void ADD (ARMReg dest, ARMReg src, Operand2 op2);
	void ADDS(ARMReg dest, ARMReg src, Operand2 op2);
	void ADC (ARMReg dest, ARMReg src, Operand2 op2);
	void ADCS(ARMReg dest, ARMReg src, Operand2 op2);
	void LSL (ARMReg dest, ARMReg src, Operand2 op2);
	void LSL (ARMReg dest, ARMReg src, ARMReg op2);
	void LSLS(ARMReg dest, ARMReg src, Operand2 op2);
	void LSLS(ARMReg dest, ARMReg src, ARMReg op2);
	void SBC (ARMReg dest, ARMReg src, Operand2 op2);
	void SBCS(ARMReg dest, ARMReg src, Operand2 op2);
	void REV (ARMReg dest, ARMReg src);
	void RSC (ARMReg dest, ARMReg src, Operand2 op2);
	void RSCS(ARMReg dest, ARMReg src, Operand2 op2);
	void TST (             ARMReg src, Operand2 op2);
	void TEQ (             ARMReg src, Operand2 op2);
	void CMP (             ARMReg src, Operand2 op2);
	void CMN (             ARMReg src, Operand2 op2);
	void ORR (ARMReg dest, ARMReg src, Operand2 op2);
	void ORRS(ARMReg dest, ARMReg src, Operand2 op2);
	void MOV (ARMReg dest,             Operand2 op2);
	void MOVS(ARMReg dest,             Operand2 op2);
	void BIC (ARMReg dest, ARMReg src, Operand2 op2);   // BIC = ANDN
	void BICS(ARMReg dest, ARMReg src, Operand2 op2);
	void MVN (ARMReg dest,             Operand2 op2);
	void MVNS(ARMReg dest,             Operand2 op2);
	void MOVW(ARMReg dest, 			   Operand2 op2);
	void MOVT(ARMReg dest, Operand2 op2, bool TopBits = false);

	// UDIV and SDIV are only available on CPUs that have 
	// the idiva hardare capacity
	void UDIV(ARMReg dest, ARMReg dividend, ARMReg divisor);
	void SDIV(ARMReg dest, ARMReg dividend, ARMReg divisor);

	void MUL (ARMReg dest,	ARMReg src, ARMReg op2);
	void MULS(ARMReg dest,	ARMReg src, ARMReg op2);
	void SXTB(ARMReg dest, ARMReg op2);
	void SXTH(ARMReg dest, ARMReg op2, u8 rotation = 0);
	void SXTAH(ARMReg dest, ARMReg src, ARMReg op2, u8 rotation = 0);
	// Using just MSR here messes with our defines on the PPC side of stuff (when this code was in dolphin...)
	// Just need to put an underscore here, bit annoying.
	void _MSR (bool nzcvq, bool g, Operand2 op2);
	void _MSR (bool nzcvq, bool g, ARMReg src	   );
	void MRS  (ARMReg dest);

	// Memory load/store operations
	void LDR (ARMReg dest, ARMReg src, Operand2 op2 = 0);
	// Offset adds to the base register in LDR
	void LDR (ARMReg dest, ARMReg base, ARMReg offset, bool Index, bool Add);
	void LDRB(ARMReg dest, ARMReg src, Operand2 op2 = 0);
	void STR (ARMReg dest, ARMReg src, Operand2 op2 = 0);
	// Offset adds on to the destination register in STR
	void STR (ARMReg dest, ARMReg base, ARMReg offset, bool Index, bool Add);

	void STRB(ARMReg dest, ARMReg src, Operand2 op2 = 0);
	void STMFD(ARMReg dest, bool WriteBack, const int Regnum, ...);
	void LDMFD(ARMReg dest, bool WriteBack, const int Regnum, ...);
	
	// Exclusive Access operations
	void LDREX(ARMReg dest, ARMReg base);
	// dest contains the result if the instruction managed to store the value
	void STREX(ARMReg dest, ARMReg base, ARMReg op);
	void DMB ();

	// NEON and ASIMD instructions
	// None of these will be created with conditional since ARM
	// is deprecating conditional execution of ASIMD instructions.
	// Some ASIMD instructions don't even have a conditional encoding.
		
	void VLDR(ARMReg dest, ARMReg Base, Operand2 op);
	void VMOV(ARMReg Dest, ARMReg Src);

	void QuickCallFunction(ARMReg scratchreg, void *func);
	// Utility functions
	void ARMABI_CallFunction(void *func);
	void ARMABI_CallFunctionC(void *func, u32 Arg0);
	void ARMABI_CallFunctionCNoSave(void *func, u32 Arg0);
	void ARMABI_CallFunctionCC(void *func, u32 Arg1, u32 Arg2);
	void ARMABI_CallFunctionCCC(void *func, u32 Arg1, u32 Arg2, u32 Arg3);
	void ARMABI_PushAllCalleeSavedRegsAndAdjustStack(); 
	void ARMABI_PopAllCalleeSavedRegsAndAdjustStack(); 
	void ARMABI_MOVI2R(ARMReg reg, u32 val);
	void ARMABI_ShowConditions();
	void ARMABI_Return();

	void UpdateAPSR(bool NZCVQ, u8 Flags, bool GE, u8 GEval);

};  // class ARMXEmitter


// Everything that needs to generate X86 code should inherit from this.
// You get memory management for free, plus, you can use all the MOV etc functions without
// having to prefix them with gen-> or something similar.
class ARMXCodeBlock : public ARMXEmitter
{
protected:
	u8 *region;
	size_t region_size;

public:
	ARMXCodeBlock() : region(NULL), region_size(0) {}
	virtual ~ARMXCodeBlock() { if (region) FreeCodeSpace(); }

	// Call this before you generate any code.
	void AllocCodeSpace(int size)
	{
		region_size = size;
		region = (u8*)AllocateExecutableMemory(region_size);
		SetCodePtr(region);
	}

	// Always clear code space with breakpoints, so that if someone accidentally executes
	// uninitialized, it just breaks into the debugger.
	void ClearCodeSpace() 
	{
		// x86/64: 0xCC = breakpoint
		memset(region, 0xCC, region_size);
		ResetCodePtr();
	}

	// Call this when shutting down. Don't rely on the destructor, even though it'll do the job.
	void FreeCodeSpace()
	{
		FreeMemoryPages(region, region_size);
		region = NULL;
		region_size = 0;
	}

	bool IsInCodeSpace(u8 *ptr)
	{
		return ptr >= region && ptr < region + region_size;
	}

	// Cannot currently be undone. Will write protect the entire code region.
	// Start over if you need to change the code (call FreeCodeSpace(), AllocCodeSpace()).
	void WriteProtect()
	{
		WriteProtectMemory(region, region_size, true);		
	}

	void ResetCodePtr()
	{
		SetCodePtr(region);
	}

	size_t GetSpaceLeft() const
	{
		return region_size - (GetCodePtr() - region);
	}
};

}  // namespace

#endif // _DOLPHIN_INTEL_CODEGEN_<|MERGE_RESOLUTION|>--- conflicted
+++ resolved
@@ -26,8 +26,6 @@
 #include <signal.h>
 #endif
 
-<<<<<<< HEAD
-=======
 #ifdef PANDORA
 #ifdef __USE_POSIX
 extern "C"
@@ -36,15 +34,13 @@
 #define SIGINT	2
 #endif
 
-#undef _SP
-
->>>>>>> db92bdda
-namespace ArmGen
-{
 #undef _IP
 #undef _SP
 #undef _LR
 #undef _PC
+
+namespace ArmGen
+{
 enum ARMReg
 {
 	// GPRs
