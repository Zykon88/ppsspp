#include <algorithm>
#include <cstdint>

#include <sstream>

#include "Common/Log.h"
#include "Common/StringUtils.h"

#include "Common/GPU/Vulkan/VulkanContext.h"
#include "Common/GPU/Vulkan/VulkanRenderManager.h"
#include "Common/Thread/ThreadUtil.h"

#if 0 // def _DEBUG
#define VLOG(...) INFO_LOG(G3D, __VA_ARGS__)
#else
#define VLOG(...)
#endif

#ifndef UINT64_MAX
#define UINT64_MAX 0xFFFFFFFFFFFFFFFFULL
#endif

VKRFramebuffer::VKRFramebuffer(VulkanContext *vk, VkCommandBuffer initCmd, VkRenderPass renderPass, int _width, int _height, const char *tag) : vulkan_(vk) {
	width = _width;
	height = _height;

	CreateImage(vulkan_, initCmd, color, width, height, VK_FORMAT_R8G8B8A8_UNORM, VK_IMAGE_LAYOUT_COLOR_ATTACHMENT_OPTIMAL, true, tag);
	CreateImage(vulkan_, initCmd, depth, width, height, vulkan_->GetDeviceInfo().preferredDepthStencilFormat, VK_IMAGE_LAYOUT_DEPTH_STENCIL_ATTACHMENT_OPTIMAL, false, tag);

	VkFramebufferCreateInfo fbci{ VK_STRUCTURE_TYPE_FRAMEBUFFER_CREATE_INFO };
	VkImageView views[2]{};

	fbci.renderPass = renderPass;
	fbci.attachmentCount = 2;
	fbci.pAttachments = views;
	views[0] = color.imageView;
	views[1] = depth.imageView;
	fbci.width = width;
	fbci.height = height;
	fbci.layers = 1;

	VkResult res = vkCreateFramebuffer(vulkan_->GetDevice(), &fbci, nullptr, &framebuf);
	_assert_(res == VK_SUCCESS);

	if (tag && vk->Extensions().EXT_debug_utils) {
		vk->SetDebugName(color.image, VK_OBJECT_TYPE_IMAGE, StringFromFormat("fb_color_%s", tag).c_str());
		vk->SetDebugName(depth.image, VK_OBJECT_TYPE_IMAGE, StringFromFormat("fb_depth_%s", tag).c_str());
		vk->SetDebugName(framebuf, VK_OBJECT_TYPE_FRAMEBUFFER, StringFromFormat("fb_%s", tag).c_str());
		this->tag = tag;
	}
}

VKRFramebuffer::~VKRFramebuffer() {
	if (color.image)
		vulkan_->Delete().QueueDeleteImage(color.image);
	if (depth.image)
		vulkan_->Delete().QueueDeleteImage(depth.image);
	if (color.imageView)
		vulkan_->Delete().QueueDeleteImageView(color.imageView);
	if (depth.imageView)
		vulkan_->Delete().QueueDeleteImageView(depth.imageView);
	if (depth.depthSampleView)
		vulkan_->Delete().QueueDeleteImageView(depth.depthSampleView);
	if (color.memory)
		vulkan_->Delete().QueueDeleteDeviceMemory(color.memory);
	if (depth.memory)
		vulkan_->Delete().QueueDeleteDeviceMemory(depth.memory);
	if (framebuf)
		vulkan_->Delete().QueueDeleteFramebuffer(framebuf);
}

void CreateImage(VulkanContext *vulkan, VkCommandBuffer cmd, VKRImage &img, int width, int height, VkFormat format, VkImageLayout initialLayout, bool color, const char *tag) {
	VkImageCreateInfo ici{ VK_STRUCTURE_TYPE_IMAGE_CREATE_INFO };
	ici.arrayLayers = 1;
	ici.mipLevels = 1;
	ici.extent.width = width;
	ici.extent.height = height;
	ici.extent.depth = 1;
	ici.initialLayout = VK_IMAGE_LAYOUT_UNDEFINED;
	ici.imageType = VK_IMAGE_TYPE_2D;
	ici.samples = VK_SAMPLE_COUNT_1_BIT;
	ici.tiling = VK_IMAGE_TILING_OPTIMAL;
	ici.format = format;
	// Strictly speaking we don't yet need VK_IMAGE_USAGE_SAMPLED_BIT for depth buffers since we do not yet sample depth buffers.
	ici.usage = VK_IMAGE_USAGE_SAMPLED_BIT | VK_IMAGE_USAGE_TRANSFER_DST_BIT | VK_IMAGE_USAGE_TRANSFER_SRC_BIT;
	if (color) {
		ici.usage |= VK_IMAGE_USAGE_COLOR_ATTACHMENT_BIT;
	} else {
		ici.usage |= VK_IMAGE_USAGE_DEPTH_STENCIL_ATTACHMENT_BIT;
	}

	VkResult res = vkCreateImage(vulkan->GetDevice(), &ici, nullptr, &img.image);
	_dbg_assert_(res == VK_SUCCESS);

	VkMemoryRequirements memreq;
	bool dedicatedAllocation = false;
	vulkan->GetImageMemoryRequirements(img.image, &memreq, &dedicatedAllocation);

	VkMemoryAllocateInfo alloc{ VK_STRUCTURE_TYPE_MEMORY_ALLOCATE_INFO };
	alloc.allocationSize = memreq.size;
	VkMemoryDedicatedAllocateInfoKHR dedicatedAllocateInfo{VK_STRUCTURE_TYPE_MEMORY_DEDICATED_ALLOCATE_INFO_KHR};
	if (dedicatedAllocation) {
		dedicatedAllocateInfo.image = img.image;
		alloc.pNext = &dedicatedAllocateInfo;
	}

	vulkan->MemoryTypeFromProperties(memreq.memoryTypeBits, VK_MEMORY_PROPERTY_DEVICE_LOCAL_BIT, &alloc.memoryTypeIndex);

	res = vkAllocateMemory(vulkan->GetDevice(), &alloc, nullptr, &img.memory);
	_dbg_assert_(res == VK_SUCCESS);

	res = vkBindImageMemory(vulkan->GetDevice(), img.image, img.memory, 0);
	_dbg_assert_(res == VK_SUCCESS);

	VkImageAspectFlags aspects = color ? VK_IMAGE_ASPECT_COLOR_BIT : (VK_IMAGE_ASPECT_DEPTH_BIT | VK_IMAGE_ASPECT_STENCIL_BIT);

	VkImageViewCreateInfo ivci{ VK_STRUCTURE_TYPE_IMAGE_VIEW_CREATE_INFO };
	ivci.components = { VK_COMPONENT_SWIZZLE_IDENTITY, VK_COMPONENT_SWIZZLE_IDENTITY, VK_COMPONENT_SWIZZLE_IDENTITY, VK_COMPONENT_SWIZZLE_IDENTITY };
	ivci.format = ici.format;
	ivci.image = img.image;
	ivci.viewType = VK_IMAGE_VIEW_TYPE_2D;
	ivci.subresourceRange.aspectMask = aspects;
	ivci.subresourceRange.layerCount = 1;
	ivci.subresourceRange.levelCount = 1;
	res = vkCreateImageView(vulkan->GetDevice(), &ivci, nullptr, &img.imageView);
	_dbg_assert_(res == VK_SUCCESS);

	// Separate view for texture sampling that only exposes depth.
	if (!color) {
		ivci.subresourceRange.aspectMask = VK_IMAGE_ASPECT_DEPTH_BIT;
		res = vkCreateImageView(vulkan->GetDevice(), &ivci, nullptr, &img.depthSampleView);
		_dbg_assert_(res == VK_SUCCESS);
	} else {
		img.depthSampleView = VK_NULL_HANDLE;
	}

	VkPipelineStageFlags dstStage;
	VkAccessFlagBits dstAccessMask;
	switch (initialLayout) {
	case VK_IMAGE_LAYOUT_COLOR_ATTACHMENT_OPTIMAL:
		dstAccessMask = VK_ACCESS_COLOR_ATTACHMENT_WRITE_BIT;
		dstStage = VK_PIPELINE_STAGE_COLOR_ATTACHMENT_OUTPUT_BIT;
		break;
	case VK_IMAGE_LAYOUT_TRANSFER_DST_OPTIMAL:
		dstAccessMask = VK_ACCESS_TRANSFER_WRITE_BIT;
		dstStage = VK_PIPELINE_STAGE_TRANSFER_BIT;
		break;
	case VK_IMAGE_LAYOUT_DEPTH_STENCIL_ATTACHMENT_OPTIMAL:
		dstAccessMask = VK_ACCESS_DEPTH_STENCIL_ATTACHMENT_WRITE_BIT;
		dstStage = VK_PIPELINE_STAGE_EARLY_FRAGMENT_TESTS_BIT | VK_PIPELINE_STAGE_LATE_FRAGMENT_TESTS_BIT;
		break;
	default:
		Crash();
		return;
	}

	TransitionImageLayout2(cmd, img.image, 0, 1, aspects,
		VK_IMAGE_LAYOUT_UNDEFINED, initialLayout,
		VK_PIPELINE_STAGE_ALL_COMMANDS_BIT, dstStage,
		0, dstAccessMask);
	img.layout = initialLayout;

	img.format = format;
	img.tag = tag ? tag : "N/A";
}

VulkanRenderManager::VulkanRenderManager(VulkanContext *vulkan) : vulkan_(vulkan), queueRunner_(vulkan) {
	VkSemaphoreCreateInfo semaphoreCreateInfo = { VK_STRUCTURE_TYPE_SEMAPHORE_CREATE_INFO };
	semaphoreCreateInfo.flags = 0;
	VkResult res = vkCreateSemaphore(vulkan_->GetDevice(), &semaphoreCreateInfo, nullptr, &acquireSemaphore_);
	_dbg_assert_(res == VK_SUCCESS);
	res = vkCreateSemaphore(vulkan_->GetDevice(), &semaphoreCreateInfo, nullptr, &renderingCompleteSemaphore_);
	_dbg_assert_(res == VK_SUCCESS);

	inflightFramesAtStart_ = vulkan_->GetInflightFrames();
	for (int i = 0; i < inflightFramesAtStart_; i++) {
		VkCommandPoolCreateInfo cmd_pool_info = { VK_STRUCTURE_TYPE_COMMAND_POOL_CREATE_INFO };
		cmd_pool_info.queueFamilyIndex = vulkan_->GetGraphicsQueueFamilyIndex();
		cmd_pool_info.flags = VK_COMMAND_POOL_CREATE_TRANSIENT_BIT | VK_COMMAND_POOL_CREATE_RESET_COMMAND_BUFFER_BIT;
		VkResult res = vkCreateCommandPool(vulkan_->GetDevice(), &cmd_pool_info, nullptr, &frameData_[i].cmdPoolInit);
		_dbg_assert_(res == VK_SUCCESS);
		res = vkCreateCommandPool(vulkan_->GetDevice(), &cmd_pool_info, nullptr, &frameData_[i].cmdPoolMain);
		_dbg_assert_(res == VK_SUCCESS);

		VkCommandBufferAllocateInfo cmd_alloc = { VK_STRUCTURE_TYPE_COMMAND_BUFFER_ALLOCATE_INFO };
		cmd_alloc.commandPool = frameData_[i].cmdPoolInit;
		cmd_alloc.level = VK_COMMAND_BUFFER_LEVEL_PRIMARY;
		cmd_alloc.commandBufferCount = 1;

		res = vkAllocateCommandBuffers(vulkan_->GetDevice(), &cmd_alloc, &frameData_[i].initCmd);
		_dbg_assert_(res == VK_SUCCESS);
		cmd_alloc.commandPool = frameData_[i].cmdPoolMain;
		res = vkAllocateCommandBuffers(vulkan_->GetDevice(), &cmd_alloc, &frameData_[i].mainCmd);
		_dbg_assert_(res == VK_SUCCESS);

		// Creating the frame fence with true so they can be instantly waited on the first frame
		frameData_[i].fence = vulkan_->CreateFence(true);

		// This fence one is used for synchronizing readbacks. Does not need preinitialization.
		frameData_[i].readbackFence = vulkan_->CreateFence(false);

		VkQueryPoolCreateInfo query_ci{ VK_STRUCTURE_TYPE_QUERY_POOL_CREATE_INFO };
		query_ci.queryCount = MAX_TIMESTAMP_QUERIES;
		query_ci.queryType = VK_QUERY_TYPE_TIMESTAMP;
		res = vkCreateQueryPool(vulkan_->GetDevice(), &query_ci, nullptr, &frameData_[i].profile.queryPool);
	}

	queueRunner_.CreateDeviceObjects();

<<<<<<< HEAD
	// Temporary AMD hack for issue #10097
	if (vulkan_->GetPhysicalDeviceProperties().properties.vendorID == VULKAN_VENDOR_AMD) {
			useThread_ = false;
=======
	// AMD hack for issue #10097 (older drivers only.)
	const auto &props = vulkan_->GetPhysicalDeviceProperties().properties;
	if (props.vendorID == VULKAN_VENDOR_AMD && props.apiVersion < VK_API_VERSION_1_1) {
		useThread_ = false;
>>>>>>> 42186e8e
	}
}

bool VulkanRenderManager::CreateBackbuffers() {
	if (!vulkan_->GetSwapchain()) {
		ERROR_LOG(G3D, "No swapchain - can't create backbuffers");
		return false;
	}
	VkResult res = vkGetSwapchainImagesKHR(vulkan_->GetDevice(), vulkan_->GetSwapchain(), &swapchainImageCount_, nullptr);
	_dbg_assert_(res == VK_SUCCESS);

	VkImage *swapchainImages = new VkImage[swapchainImageCount_];
	res = vkGetSwapchainImagesKHR(vulkan_->GetDevice(), vulkan_->GetSwapchain(), &swapchainImageCount_, swapchainImages);
	if (res != VK_SUCCESS) {
		ERROR_LOG(G3D, "vkGetSwapchainImagesKHR failed");
		delete[] swapchainImages;
		return false;
	}

	VkCommandBuffer cmdInit = GetInitCmd();

	for (uint32_t i = 0; i < swapchainImageCount_; i++) {
		SwapchainImageData sc_buffer{};
		sc_buffer.image = swapchainImages[i];

		VkImageViewCreateInfo color_image_view = { VK_STRUCTURE_TYPE_IMAGE_VIEW_CREATE_INFO };
		color_image_view.format = vulkan_->GetSwapchainFormat();
		color_image_view.components.r = VK_COMPONENT_SWIZZLE_IDENTITY;
		color_image_view.components.g = VK_COMPONENT_SWIZZLE_IDENTITY;
		color_image_view.components.b = VK_COMPONENT_SWIZZLE_IDENTITY;
		color_image_view.components.a = VK_COMPONENT_SWIZZLE_IDENTITY;
		color_image_view.subresourceRange.aspectMask = VK_IMAGE_ASPECT_COLOR_BIT;
		color_image_view.subresourceRange.baseMipLevel = 0;
		color_image_view.subresourceRange.levelCount = 1;
		color_image_view.subresourceRange.baseArrayLayer = 0;
		color_image_view.subresourceRange.layerCount = 1;
		color_image_view.viewType = VK_IMAGE_VIEW_TYPE_2D;
		color_image_view.flags = 0;
		color_image_view.image = sc_buffer.image;

		// We leave the images as UNDEFINED, there's no need to pre-transition them as
		// the backbuffer renderpass starts out with them being auto-transitioned from UNDEFINED anyway.
		// Also, turns out it's illegal to transition un-acquired images, thanks Hans-Kristian. See #11417.

		res = vkCreateImageView(vulkan_->GetDevice(), &color_image_view, nullptr, &sc_buffer.view);
		swapchainImages_.push_back(sc_buffer);
		_dbg_assert_(res == VK_SUCCESS);
	}
	delete[] swapchainImages;

	// Must be before InitBackbufferRenderPass.
	if (InitDepthStencilBuffer(cmdInit)) {
		InitBackbufferFramebuffers(vulkan_->GetBackbufferWidth(), vulkan_->GetBackbufferHeight());
	}
	curWidthRaw_ = -1;
	curHeightRaw_ = -1;

	if (HasBackbuffers()) {
		VLOG("Backbuffers Created");
	}

	if (newInflightFrames_ != -1) {
		INFO_LOG(G3D, "Updating inflight frames to %d", newInflightFrames_);
		vulkan_->UpdateInflightFrames(newInflightFrames_);
		newInflightFrames_ = -1;
	}

	outOfDateFrames_ = 0;

	// Start the thread.
	if (useThread_ && HasBackbuffers()) {
		run_ = true;
		// Won't necessarily be 0.
		threadInitFrame_ = vulkan_->GetCurFrame();
		INFO_LOG(G3D, "Starting Vulkan submission thread (threadInitFrame_ = %d)", vulkan_->GetCurFrame());
		thread_ = std::thread(&VulkanRenderManager::ThreadFunc, this);
	}
	return true;
}

void VulkanRenderManager::StopThread() {
	if (useThread_ && run_) {
		run_ = false;
		// Stop the thread.
		for (int i = 0; i < vulkan_->GetInflightFrames(); i++) {
			auto &frameData = frameData_[i];
			{
				std::unique_lock<std::mutex> lock(frameData.push_mutex);
				frameData.push_condVar.notify_all();
			}
			{
				std::unique_lock<std::mutex> lock(frameData.pull_mutex);
				frameData.pull_condVar.notify_all();
			}
			// Zero the queries so we don't try to pull them later.
			frameData.profile.timestampDescriptions.clear();
		}
		thread_.join();
		INFO_LOG(G3D, "Vulkan submission thread joined. Frame=%d", vulkan_->GetCurFrame());

		// Eat whatever has been queued up for this frame if anything.
		Wipe();

		// Wait for any fences to finish and be resignaled, so we don't have sync issues.
		// Also clean out any queued data, which might refer to things that might not be valid
		// when we restart...
		for (int i = 0; i < vulkan_->GetInflightFrames(); i++) {
			auto &frameData = frameData_[i];
			_assert_(!frameData.readyForRun);
			_assert_(frameData.steps.empty());
			if (frameData.hasInitCommands) {
				// Clear 'em out.  This can happen on restart sometimes.
				vkEndCommandBuffer(frameData.initCmd);
				frameData.hasInitCommands = false;
			}
			frameData.readyForRun = false;
			for (size_t i = 0; i < frameData.steps.size(); i++) {
				delete frameData.steps[i];
			}
			frameData.steps.clear();

			std::unique_lock<std::mutex> lock(frameData.push_mutex);
			while (!frameData.readyForFence) {
				VLOG("PUSH: Waiting for frame[%d].readyForFence = 1 (stop)", i);
				frameData.push_condVar.wait(lock);
			}
		}
	} else {
		INFO_LOG(G3D, "Vulkan submission thread was already stopped.");
	}
}

void VulkanRenderManager::DestroyBackbuffers() {
	StopThread();
	vulkan_->WaitUntilQueueIdle();

	for (auto &image : swapchainImages_) {
		vulkan_->Delete().QueueDeleteImageView(image.view);
	}
	swapchainImages_.clear();

	if (depth_.view) {
		vulkan_->Delete().QueueDeleteImageView(depth_.view);
	}
	if (depth_.image) {
		vulkan_->Delete().QueueDeleteImage(depth_.image);
	}
	if (depth_.mem) {
		vulkan_->Delete().QueueDeleteDeviceMemory(depth_.mem);
	}
	depth_ = {};
	for (uint32_t i = 0; i < framebuffers_.size(); i++) {
		_dbg_assert_(framebuffers_[i] != VK_NULL_HANDLE);
		vulkan_->Delete().QueueDeleteFramebuffer(framebuffers_[i]);
	}
	framebuffers_.clear();

	INFO_LOG(G3D, "Backbuffers destroyed");
}

VulkanRenderManager::~VulkanRenderManager() {
	INFO_LOG(G3D, "VulkanRenderManager destructor");
	StopThread();
	vulkan_->WaitUntilQueueIdle();

	VkDevice device = vulkan_->GetDevice();
	vkDestroySemaphore(device, acquireSemaphore_, nullptr);
	vkDestroySemaphore(device, renderingCompleteSemaphore_, nullptr);
	for (int i = 0; i < inflightFramesAtStart_; i++) {
		vkFreeCommandBuffers(device, frameData_[i].cmdPoolInit, 1, &frameData_[i].initCmd);
		vkFreeCommandBuffers(device, frameData_[i].cmdPoolMain, 1, &frameData_[i].mainCmd);
		vkDestroyCommandPool(device, frameData_[i].cmdPoolInit, nullptr);
		vkDestroyCommandPool(device, frameData_[i].cmdPoolMain, nullptr);
		vkDestroyFence(device, frameData_[i].fence, nullptr);
		vkDestroyFence(device, frameData_[i].readbackFence, nullptr);
		vkDestroyQueryPool(device, frameData_[i].profile.queryPool, nullptr);
	}
	queueRunner_.DestroyDeviceObjects();
}

void VulkanRenderManager::ThreadFunc() {
	setCurrentThreadName("RenderMan");
	int threadFrame = threadInitFrame_;
	bool nextFrame = false;
	bool firstFrame = true;
	while (true) {
		{
			if (nextFrame) {
				threadFrame++;
				if (threadFrame >= vulkan_->GetInflightFrames())
					threadFrame = 0;
			}
			FrameData &frameData = frameData_[threadFrame];
			std::unique_lock<std::mutex> lock(frameData.pull_mutex);
			while (!frameData.readyForRun && run_) {
				VLOG("PULL: Waiting for frame[%d].readyForRun", threadFrame);
				frameData.pull_condVar.wait(lock);
			}
			if (!frameData.readyForRun && !run_) {
				// This means we're out of frames to render and run_ is false, so bail.
				break;
			}
			VLOG("PULL: frame[%d].readyForRun = false", threadFrame);
			frameData.readyForRun = false;
			// Previously we had a quick exit here that avoided calling Run() if run_ was suddenly false,
			// but that created a race condition where frames could end up not finished properly on resize etc.

			// Only increment next time if we're done.
			nextFrame = frameData.type == VKRRunType::END;
			_dbg_assert_(frameData.type == VKRRunType::END || frameData.type == VKRRunType::SYNC);
		}
		VLOG("PULL: Running frame %d", threadFrame);
		if (firstFrame) {
			INFO_LOG(G3D, "Running first frame (%d)", threadFrame);
			firstFrame = false;
		}
		Run(threadFrame);
		VLOG("PULL: Finished frame %d", threadFrame);
	}

	// Wait for the device to be done with everything, before tearing stuff down.
	vkDeviceWaitIdle(vulkan_->GetDevice());

	VLOG("PULL: Quitting");
}

void VulkanRenderManager::BeginFrame(bool enableProfiling) {
	VLOG("BeginFrame");
	VkDevice device = vulkan_->GetDevice();

	int curFrame = vulkan_->GetCurFrame();
	FrameData &frameData = frameData_[curFrame];

	// Make sure the very last command buffer from the frame before the previous has been fully executed.
	if (useThread_) {
		std::unique_lock<std::mutex> lock(frameData.push_mutex);
		while (!frameData.readyForFence) {
			VLOG("PUSH: Waiting for frame[%d].readyForFence = 1", curFrame);
			frameData.push_condVar.wait(lock);
		}
		frameData.readyForFence = false;
	}

	VLOG("PUSH: Fencing %d", curFrame);

	vkWaitForFences(device, 1, &frameData.fence, true, UINT64_MAX);
	vkResetFences(device, 1, &frameData.fence);

	// Can't set this until after the fence.
	frameData.profilingEnabled_ = enableProfiling;
	frameData.readbackFenceUsed = false;

	uint64_t queryResults[MAX_TIMESTAMP_QUERIES];

	if (frameData.profilingEnabled_) {
		// Pull the profiling results from last time and produce a summary!
		if (!frameData.profile.timestampDescriptions.empty()) {
			int numQueries = (int)frameData.profile.timestampDescriptions.size();
			VkResult res = vkGetQueryPoolResults(
				vulkan_->GetDevice(),
				frameData.profile.queryPool, 0, numQueries, sizeof(uint64_t) * numQueries, &queryResults[0], sizeof(uint64_t),
				VK_QUERY_RESULT_64_BIT);
			if (res == VK_SUCCESS) {
				double timestampConversionFactor = (double)vulkan_->GetPhysicalDeviceProperties().properties.limits.timestampPeriod * (1.0 / 1000000.0);
				int validBits = vulkan_->GetQueueFamilyProperties(vulkan_->GetGraphicsQueueFamilyIndex()).timestampValidBits;
				uint64_t timestampDiffMask = validBits == 64 ? 0xFFFFFFFFFFFFFFFFULL : ((1ULL << validBits) - 1);
				std::stringstream str;

				char line[256];
				snprintf(line, sizeof(line), "Total GPU time: %0.3f ms\n", ((double)((queryResults[numQueries - 1] - queryResults[0]) & timestampDiffMask) * timestampConversionFactor));
				str << line;
				snprintf(line, sizeof(line), "Render CPU time: %0.3f ms\n", (frameData.profile.cpuEndTime - frameData.profile.cpuStartTime) * 1000.0);
				str << line;
				for (int i = 0; i < numQueries - 1; i++) {
					uint64_t diff = (queryResults[i + 1] - queryResults[i]) & timestampDiffMask;
					double milliseconds = (double)diff * timestampConversionFactor;
					snprintf(line, sizeof(line), "%s: %0.3f ms\n", frameData.profile.timestampDescriptions[i + 1].c_str(), milliseconds);
					str << line;
				}
				frameData.profile.profileSummary = str.str();
			} else {
				frameData.profile.profileSummary = "(error getting GPU profile - not ready?)";
			}
		} else {
			frameData.profile.profileSummary = "(no GPU profile data collected)";
		}
	}

	// Must be after the fence - this performs deletes.
	VLOG("PUSH: BeginFrame %d", curFrame);
	if (!run_) {
		WARN_LOG(G3D, "BeginFrame while !run_!");
	}
	vulkan_->BeginFrame();

	insideFrame_ = true;
	renderStepOffset_ = 0;

	frameData.profile.timestampDescriptions.clear();
	if (frameData.profilingEnabled_) {
		// For various reasons, we need to always use an init cmd buffer in this case to perform the vkCmdResetQueryPool,
		// unless we want to limit ourselves to only measure the main cmd buffer.
		// Later versions of Vulkan have support for clearing queries on the CPU timeline, but we don't want to rely on that.
		// Reserve the first two queries for initCmd.
		frameData.profile.timestampDescriptions.push_back("initCmd Begin");
		frameData.profile.timestampDescriptions.push_back("initCmd");
		VkCommandBuffer initCmd = GetInitCmd();
		vkCmdResetQueryPool(initCmd, frameData.profile.queryPool, 0, MAX_TIMESTAMP_QUERIES);
		vkCmdWriteTimestamp(initCmd, VK_PIPELINE_STAGE_TOP_OF_PIPE_BIT, frameData.profile.queryPool, 0);
	}
}

VkCommandBuffer VulkanRenderManager::GetInitCmd() {
	int curFrame = vulkan_->GetCurFrame();
	FrameData &frameData = frameData_[curFrame];
	if (!frameData.hasInitCommands) {
		VkCommandBufferBeginInfo begin = {
			VK_STRUCTURE_TYPE_COMMAND_BUFFER_BEGIN_INFO,
			nullptr,
			VK_COMMAND_BUFFER_USAGE_ONE_TIME_SUBMIT_BIT
		};
		VkResult res = vkBeginCommandBuffer(frameData.initCmd, &begin);
		if (res != VK_SUCCESS) {
			return VK_NULL_HANDLE;
		}
		frameData.hasInitCommands = true;
	}
	return frameData_[curFrame].initCmd;
}

void VulkanRenderManager::EndCurRenderStep() {
	// Save the accumulated pipeline flags so we can use that to configure the render pass.
	// We'll often be able to avoid loading/saving the depth/stencil buffer.
	if (curRenderStep_) {
		curRenderStep_->render.pipelineFlags = curPipelineFlags_;
		// We don't do this optimization for very small targets, probably not worth it.
		if (!curRenderArea_.Empty() && (curWidth_ > 32 && curHeight_ > 32)) {
			curRenderStep_->render.renderArea = curRenderArea_.ToVkRect2D();
		} else {
			curRenderStep_->render.renderArea.offset = {};
			curRenderStep_->render.renderArea.extent = { (uint32_t)curWidth_, (uint32_t)curHeight_ };
		}
		curRenderArea_.Reset();

		// We no longer have a current render step.
		curRenderStep_ = nullptr;
		curPipelineFlags_ = 0;
	}
}

void VulkanRenderManager::BindFramebufferAsRenderTarget(VKRFramebuffer *fb, VKRRenderPassAction color, VKRRenderPassAction depth, VKRRenderPassAction stencil, uint32_t clearColor, float clearDepth, uint8_t clearStencil, const char *tag) {
	_dbg_assert_(insideFrame_);
	// Eliminate dupes (bind of the framebuffer we already are rendering to), instantly convert to a clear if possible.
	if (!steps_.empty() && steps_.back()->stepType == VKRStepType::RENDER && steps_.back()->render.framebuffer == fb) {
		u32 clearMask = 0;
		if (color == VKRRenderPassAction::CLEAR) {
			clearMask |= VK_IMAGE_ASPECT_COLOR_BIT;
		}
		if (depth == VKRRenderPassAction::CLEAR) {
			clearMask |= VK_IMAGE_ASPECT_DEPTH_BIT;
		}
		if (stencil == VKRRenderPassAction::CLEAR) {
			clearMask |= VK_IMAGE_ASPECT_STENCIL_BIT;
		}

		// If we need a clear and the previous step has commands already, it's best to just add a clear and keep going.
		// If there's no clear needed, let's also do that.
		//
		// However, if we do need a clear and there are no commands in the previous pass,
		// we want the queuerunner to have the opportunity to merge, so we'll go ahead and make a new renderpass.
		if (clearMask == 0 || !steps_.back()->commands.empty()) {
			curRenderStep_ = steps_.back();
			curStepHasViewport_ = false;
			curStepHasScissor_ = false;
			for (const auto &c : steps_.back()->commands) {
				if (c.cmd == VKRRenderCommand::VIEWPORT) {
					curStepHasViewport_ = true;
				} else if (c.cmd == VKRRenderCommand::SCISSOR) {
					curStepHasScissor_ = true;
				}
			}
			if (clearMask != 0) {
				VkRenderData data{ VKRRenderCommand::CLEAR };
				data.clear.clearColor = clearColor;
				data.clear.clearZ = clearDepth;
				data.clear.clearStencil = clearStencil;
				data.clear.clearMask = clearMask;
				curRenderStep_->commands.push_back(data);
				curRenderArea_.SetRect(0, 0, curWidth_, curHeight_);
			}
			return;
		}
	}

	// More redundant bind elimination.
	if (curRenderStep_) {
		if (curRenderStep_->commands.empty()) {
			if (curRenderStep_->render.color != VKRRenderPassAction::CLEAR && curRenderStep_->render.depth != VKRRenderPassAction::CLEAR && curRenderStep_->render.stencil != VKRRenderPassAction::CLEAR) {
				// Can trivially kill the last empty render step.
				_dbg_assert_(steps_.back() == curRenderStep_);
				delete steps_.back();
				steps_.pop_back();
				curRenderStep_ = nullptr;
			}
			VLOG("Empty render step. Usually happens after uploading pixels..");
		}

		EndCurRenderStep();
	}

	// Older Mali drivers have issues with depth and stencil don't match load/clear/etc.
	// TODO: Determine which versions and do this only where necessary.
	u32 lateClearMask = 0;
	if (depth != stencil && vulkan_->GetPhysicalDeviceProperties().properties.vendorID == VULKAN_VENDOR_ARM) {
		if (stencil == VKRRenderPassAction::DONT_CARE) {
			stencil = depth;
		} else if (depth == VKRRenderPassAction::DONT_CARE) {
			depth = stencil;
		} else if (stencil == VKRRenderPassAction::CLEAR) {
			depth = stencil;
			lateClearMask |= VK_IMAGE_ASPECT_STENCIL_BIT;
		} else if (depth == VKRRenderPassAction::CLEAR) {
			stencil = depth;
			lateClearMask |= VK_IMAGE_ASPECT_DEPTH_BIT;
		}
	}

	VKRStep *step = new VKRStep{ VKRStepType::RENDER };
	step->render.framebuffer = fb;
	step->render.color = color;
	step->render.depth = depth;
	step->render.stencil = stencil;
	step->render.clearColor = clearColor;
	step->render.clearDepth = clearDepth;
	step->render.clearStencil = clearStencil;
	step->render.numDraws = 0;
	step->render.numReads = 0;
	step->render.finalColorLayout = !fb ? VK_IMAGE_LAYOUT_COLOR_ATTACHMENT_OPTIMAL : VK_IMAGE_LAYOUT_UNDEFINED;
	step->render.finalDepthStencilLayout = !fb ? VK_IMAGE_LAYOUT_DEPTH_STENCIL_ATTACHMENT_OPTIMAL : VK_IMAGE_LAYOUT_UNDEFINED;
	step->tag = tag;
	steps_.push_back(step);

	if (fb) {
		// If there's a KEEP, we naturally read from the framebuffer.
		if (color == VKRRenderPassAction::KEEP || depth == VKRRenderPassAction::KEEP || stencil == VKRRenderPassAction::KEEP) {
			step->dependencies.insert(fb);
		}
	}

	curRenderStep_ = step;
	curStepHasViewport_ = false;
	curStepHasScissor_ = false;
	if (fb) {
		curWidthRaw_ = fb->width;
		curHeightRaw_ = fb->height;
		curWidth_ = fb->width;
		curHeight_ = fb->height;
	} else {
		curWidthRaw_ = vulkan_->GetBackbufferWidth();
		curHeightRaw_ = vulkan_->GetBackbufferHeight();
		if (g_display_rotation == DisplayRotation::ROTATE_90 || g_display_rotation == DisplayRotation::ROTATE_270) {
			curWidth_ = curHeightRaw_;
			curHeight_ = curWidthRaw_;
		} else {
			curWidth_ = curWidthRaw_;
			curHeight_ = curHeightRaw_;
		}
	}

	if (color == VKRRenderPassAction::CLEAR || depth == VKRRenderPassAction::CLEAR || stencil == VKRRenderPassAction::CLEAR) {
		curRenderArea_.SetRect(0, 0, curWidth_, curHeight_);
	}

	// See above - we add a clear afterward if only one side for depth/stencil CLEAR/KEEP.
	if (lateClearMask != 0) {
		VkRenderData data{ VKRRenderCommand::CLEAR };
		data.clear.clearColor = clearColor;
		data.clear.clearZ = clearDepth;
		data.clear.clearStencil = clearStencil;
		data.clear.clearMask = lateClearMask;
		curRenderStep_->commands.push_back(data);
	}
}

bool VulkanRenderManager::CopyFramebufferToMemorySync(VKRFramebuffer *src, VkImageAspectFlags aspectBits, int x, int y, int w, int h, Draw::DataFormat destFormat, uint8_t *pixels, int pixelStride, const char *tag) {
	_dbg_assert_(insideFrame_);
	for (int i = (int)steps_.size() - 1; i >= 0; i--) {
		if (steps_[i]->stepType == VKRStepType::RENDER && steps_[i]->render.framebuffer == src) {
			steps_[i]->render.numReads++;
			break;
		}
	}

	EndCurRenderStep();

	VKRStep *step = new VKRStep{ VKRStepType::READBACK };
	step->readback.aspectMask = aspectBits;
	step->readback.src = src;
	step->readback.srcRect.offset = { x, y };
	step->readback.srcRect.extent = { (uint32_t)w, (uint32_t)h };
	step->dependencies.insert(src);
	step->tag = tag;
	steps_.push_back(step);

	FlushSync();

	Draw::DataFormat srcFormat = Draw::DataFormat::UNDEFINED;
	if (aspectBits & VK_IMAGE_ASPECT_COLOR_BIT) {
		if (src) {
			switch (src->color.format) {
			case VK_FORMAT_R8G8B8A8_UNORM: srcFormat = Draw::DataFormat::R8G8B8A8_UNORM; break;
			default: _assert_(false);
			}
		} else {
			// Backbuffer.
			if (!(vulkan_->GetSurfaceCapabilities().supportedUsageFlags & VK_IMAGE_USAGE_TRANSFER_SRC_BIT)) {
				ERROR_LOG(G3D, "Copying from backbuffer not supported, can't take screenshots");
				return false;
			}
			switch (vulkan_->GetSwapchainFormat()) {
			case VK_FORMAT_B8G8R8A8_UNORM: srcFormat = Draw::DataFormat::B8G8R8A8_UNORM; break;
			case VK_FORMAT_R8G8B8A8_UNORM: srcFormat = Draw::DataFormat::R8G8B8A8_UNORM; break;
			// NOTE: If you add supported formats here, make sure to also support them in VulkanQueueRunner::CopyReadbackBuffer.
			default:
				ERROR_LOG(G3D, "Unsupported backbuffer format for screenshots");
				return false;
			}
		}
	} else if (aspectBits & VK_IMAGE_ASPECT_STENCIL_BIT) {
		// Copies from stencil are always S8.
		srcFormat = Draw::DataFormat::S8;
	} else if (aspectBits & VK_IMAGE_ASPECT_DEPTH_BIT) {
		switch (src->depth.format) {
		case VK_FORMAT_D24_UNORM_S8_UINT: srcFormat = Draw::DataFormat::D24_S8; break;
		case VK_FORMAT_D32_SFLOAT_S8_UINT: srcFormat = Draw::DataFormat::D32F; break;
		case VK_FORMAT_D16_UNORM_S8_UINT: srcFormat = Draw::DataFormat::D16; break;
		default: _assert_(false);
		}
	} else {
		_assert_(false);
	}
	// Need to call this after FlushSync so the pixels are guaranteed to be ready in CPU-accessible VRAM.
	queueRunner_.CopyReadbackBuffer(w, h, srcFormat, destFormat, pixelStride, pixels);
	return true;
}

void VulkanRenderManager::CopyImageToMemorySync(VkImage image, int mipLevel, int x, int y, int w, int h, Draw::DataFormat destFormat, uint8_t *pixels, int pixelStride, const char *tag) {
	_dbg_assert_(insideFrame_);

	EndCurRenderStep();

	VKRStep *step = new VKRStep{ VKRStepType::READBACK_IMAGE };
	step->readback_image.image = image;
	step->readback_image.srcRect.offset = { x, y };
	step->readback_image.srcRect.extent = { (uint32_t)w, (uint32_t)h };
	step->readback_image.mipLevel = mipLevel;
	step->tag = tag;
	steps_.push_back(step);

	FlushSync();

	// Need to call this after FlushSync so the pixels are guaranteed to be ready in CPU-accessible VRAM.
	queueRunner_.CopyReadbackBuffer(w, h, destFormat, destFormat, pixelStride, pixels);
}

bool VulkanRenderManager::InitBackbufferFramebuffers(int width, int height) {
	VkResult res;
	// We share the same depth buffer but have multiple color buffers, see the loop below.
	VkImageView attachments[2] = { VK_NULL_HANDLE, depth_.view };

	VLOG("InitFramebuffers: %dx%d", width, height);
	VkFramebufferCreateInfo fb_info = { VK_STRUCTURE_TYPE_FRAMEBUFFER_CREATE_INFO };
	fb_info.renderPass = queueRunner_.GetBackbufferRenderPass();
	fb_info.attachmentCount = 2;
	fb_info.pAttachments = attachments;
	fb_info.width = width;
	fb_info.height = height;
	fb_info.layers = 1;

	framebuffers_.resize(swapchainImageCount_);

	for (uint32_t i = 0; i < swapchainImageCount_; i++) {
		attachments[0] = swapchainImages_[i].view;
		res = vkCreateFramebuffer(vulkan_->GetDevice(), &fb_info, nullptr, &framebuffers_[i]);
		_dbg_assert_(res == VK_SUCCESS);
		if (res != VK_SUCCESS) {
			framebuffers_.clear();
			return false;
		}
	}

	return true;
}

bool VulkanRenderManager::InitDepthStencilBuffer(VkCommandBuffer cmd) {
	VkResult res;
	bool pass;

	const VkFormat depth_format = vulkan_->GetDeviceInfo().preferredDepthStencilFormat;
	int aspectMask = VK_IMAGE_ASPECT_DEPTH_BIT | VK_IMAGE_ASPECT_STENCIL_BIT;
	VkImageCreateInfo image_info = { VK_STRUCTURE_TYPE_IMAGE_CREATE_INFO };
	image_info.imageType = VK_IMAGE_TYPE_2D;
	image_info.format = depth_format;
	image_info.extent.width = vulkan_->GetBackbufferWidth();
	image_info.extent.height = vulkan_->GetBackbufferHeight();
	image_info.extent.depth = 1;
	image_info.mipLevels = 1;
	image_info.arrayLayers = 1;
	image_info.samples = VK_SAMPLE_COUNT_1_BIT;
	image_info.queueFamilyIndexCount = 0;
	image_info.pQueueFamilyIndices = nullptr;
	image_info.sharingMode = VK_SHARING_MODE_EXCLUSIVE;
	image_info.usage = VK_IMAGE_USAGE_DEPTH_STENCIL_ATTACHMENT_BIT;
	image_info.flags = 0;

	depth_.format = depth_format;

	VkDevice device = vulkan_->GetDevice();
	res = vkCreateImage(device, &image_info, nullptr, &depth_.image);
	_dbg_assert_(res == VK_SUCCESS);
	if (res != VK_SUCCESS)
		return false;

	vulkan_->SetDebugName(depth_.image, VK_OBJECT_TYPE_IMAGE, "BackbufferDepth");

	bool dedicatedAllocation = false;
	VkMemoryRequirements mem_reqs;
	vulkan_->GetImageMemoryRequirements(depth_.image, &mem_reqs, &dedicatedAllocation);

	VkMemoryAllocateInfo mem_alloc = {VK_STRUCTURE_TYPE_MEMORY_ALLOCATE_INFO};
	mem_alloc.allocationSize = mem_reqs.size;
	mem_alloc.memoryTypeIndex = 0;

	VkMemoryDedicatedAllocateInfoKHR dedicatedAllocateInfo{VK_STRUCTURE_TYPE_MEMORY_DEDICATED_ALLOCATE_INFO_KHR};
	if (dedicatedAllocation) {
		dedicatedAllocateInfo.image = depth_.image;
		mem_alloc.pNext = &dedicatedAllocateInfo;
	}

	// Use the memory properties to determine the type of memory required
	pass = vulkan_->MemoryTypeFromProperties(mem_reqs.memoryTypeBits,
		0, /* No requirements */
		&mem_alloc.memoryTypeIndex);
	_dbg_assert_(pass);
	if (!pass)
		return false;

	res = vkAllocateMemory(device, &mem_alloc, NULL, &depth_.mem);
	_dbg_assert_(res == VK_SUCCESS);
	if (res != VK_SUCCESS)
		return false;

	res = vkBindImageMemory(device, depth_.image, depth_.mem, 0);
	_dbg_assert_(res == VK_SUCCESS);
	if (res != VK_SUCCESS)
		return false;

	TransitionImageLayout2(cmd, depth_.image, 0, 1,
		aspectMask,
		VK_IMAGE_LAYOUT_UNDEFINED, VK_IMAGE_LAYOUT_DEPTH_STENCIL_ATTACHMENT_OPTIMAL,
		VK_PIPELINE_STAGE_ALL_GRAPHICS_BIT, VK_PIPELINE_STAGE_ALL_GRAPHICS_BIT,
		0, VK_ACCESS_DEPTH_STENCIL_ATTACHMENT_READ_BIT | VK_ACCESS_DEPTH_STENCIL_ATTACHMENT_WRITE_BIT);

	VkImageViewCreateInfo depth_view_info = { VK_STRUCTURE_TYPE_IMAGE_VIEW_CREATE_INFO };
	depth_view_info.image = depth_.image;
	depth_view_info.format = depth_format;
	depth_view_info.components.r = VK_COMPONENT_SWIZZLE_IDENTITY;
	depth_view_info.components.g = VK_COMPONENT_SWIZZLE_IDENTITY;
	depth_view_info.components.b = VK_COMPONENT_SWIZZLE_IDENTITY;
	depth_view_info.components.a = VK_COMPONENT_SWIZZLE_IDENTITY;
	depth_view_info.subresourceRange.aspectMask = aspectMask;
	depth_view_info.subresourceRange.baseMipLevel = 0;
	depth_view_info.subresourceRange.levelCount = 1;
	depth_view_info.subresourceRange.baseArrayLayer = 0;
	depth_view_info.subresourceRange.layerCount = 1;
	depth_view_info.viewType = VK_IMAGE_VIEW_TYPE_2D;
	depth_view_info.flags = 0;

	res = vkCreateImageView(device, &depth_view_info, NULL, &depth_.view);
	_dbg_assert_(res == VK_SUCCESS);
	if (res != VK_SUCCESS)
		return false;

	return true;
}

static void RemoveDrawCommands(std::vector<VkRenderData> *cmds) {
	// Here we remove any DRAW type commands when we hit a CLEAR.
	for (auto &c : *cmds) {
		if (c.cmd == VKRRenderCommand::DRAW || c.cmd == VKRRenderCommand::DRAW_INDEXED) {
			c.cmd = VKRRenderCommand::REMOVED;
		}
	}
}

static void CleanupRenderCommands(std::vector<VkRenderData> *cmds) {
	size_t lastCommand[(int)VKRRenderCommand::NUM_RENDER_COMMANDS];
	memset(lastCommand, -1, sizeof(lastCommand));

	// Find any duplicate state commands (likely from RemoveDrawCommands.)
	for (size_t i = 0; i < cmds->size(); ++i) {
		auto &c = cmds->at(i);
		auto &lastOfCmd = lastCommand[(uint8_t)c.cmd];

		switch (c.cmd) {
		case VKRRenderCommand::REMOVED:
			continue;

		case VKRRenderCommand::BIND_PIPELINE:
		case VKRRenderCommand::VIEWPORT:
		case VKRRenderCommand::SCISSOR:
		case VKRRenderCommand::BLEND:
		case VKRRenderCommand::STENCIL:
			if (lastOfCmd != -1) {
				cmds->at(lastOfCmd).cmd = VKRRenderCommand::REMOVED;
			}
			break;

		case VKRRenderCommand::PUSH_CONSTANTS:
			// TODO: For now, we have to keep this one (it has an offset.)  Still update lastCommand.
			break;

		case VKRRenderCommand::CLEAR:
			// Ignore, doesn't participate in state.
			continue;

		case VKRRenderCommand::DRAW_INDEXED:
		case VKRRenderCommand::DRAW:
		default:
			// Boundary - must keep state before this.
			memset(lastCommand, -1, sizeof(lastCommand));
			continue;
		}

		lastOfCmd = i;
	}

	// At this point, anything in lastCommand can be cleaned up too.
	// Note that it's safe to remove the last unused PUSH_CONSTANTS here.
	for (size_t i = 0; i < ARRAY_SIZE(lastCommand); ++i) {
		auto &lastOfCmd = lastCommand[i];
		if (lastOfCmd != -1) {
			cmds->at(lastOfCmd).cmd = VKRRenderCommand::REMOVED;
		}
	}
}

void VulkanRenderManager::Clear(uint32_t clearColor, float clearZ, int clearStencil, int clearMask) {
	_dbg_assert_(curRenderStep_ && curRenderStep_->stepType == VKRStepType::RENDER);
	if (!clearMask)
		return;
	// If this is the first drawing command or clears everything, merge it into the pass.
	int allAspects = VK_IMAGE_ASPECT_COLOR_BIT | VK_IMAGE_ASPECT_DEPTH_BIT | VK_IMAGE_ASPECT_STENCIL_BIT;
	if (curRenderStep_->render.numDraws == 0 || clearMask == allAspects) {
		curRenderStep_->render.clearColor = clearColor;
		curRenderStep_->render.clearDepth = clearZ;
		curRenderStep_->render.clearStencil = clearStencil;
		curRenderStep_->render.color = (clearMask & VK_IMAGE_ASPECT_COLOR_BIT) ? VKRRenderPassAction::CLEAR : VKRRenderPassAction::KEEP;
		curRenderStep_->render.depth = (clearMask & VK_IMAGE_ASPECT_DEPTH_BIT) ? VKRRenderPassAction::CLEAR : VKRRenderPassAction::KEEP;
		curRenderStep_->render.stencil = (clearMask & VK_IMAGE_ASPECT_STENCIL_BIT) ? VKRRenderPassAction::CLEAR : VKRRenderPassAction::KEEP;

		// In case there were commands already.
		curRenderStep_->render.numDraws = 0;
		RemoveDrawCommands(&curRenderStep_->commands);
	} else {
		VkRenderData data{ VKRRenderCommand::CLEAR };
		data.clear.clearColor = clearColor;
		data.clear.clearZ = clearZ;
		data.clear.clearStencil = clearStencil;
		data.clear.clearMask = clearMask;
		curRenderStep_->commands.push_back(data);
	}

	curRenderArea_.SetRect(0, 0, curWidth_, curHeight_);
}

void VulkanRenderManager::CopyFramebuffer(VKRFramebuffer *src, VkRect2D srcRect, VKRFramebuffer *dst, VkOffset2D dstPos, VkImageAspectFlags aspectMask, const char *tag) {
	_dbg_assert_msg_(srcRect.offset.x >= 0, "srcrect offset x (%d) < 0", srcRect.offset.x);
	_dbg_assert_msg_(srcRect.offset.y >= 0, "srcrect offset y (%d) < 0", srcRect.offset.y);
	_dbg_assert_msg_(srcRect.offset.x + srcRect.extent.width <= (uint32_t)src->width, "srcrect offset x (%d) + extent (%d) > width (%d)", srcRect.offset.x, srcRect.extent.width, (uint32_t)src->width);
	_dbg_assert_msg_(srcRect.offset.y + srcRect.extent.height <= (uint32_t)src->height, "srcrect offset y (%d) + extent (%d) > height (%d)", srcRect.offset.y, srcRect.extent.height, (uint32_t)src->height);

	_dbg_assert_msg_(srcRect.extent.width > 0, "copy srcwidth == 0");
	_dbg_assert_msg_(srcRect.extent.height > 0, "copy srcheight == 0");

	_dbg_assert_msg_(dstPos.x >= 0, "dstPos offset x (%d) < 0", dstPos.x);
	_dbg_assert_msg_(dstPos.y >= 0, "dstPos offset y (%d) < 0", dstPos.y);
	_dbg_assert_msg_(dstPos.x + srcRect.extent.width <= (uint32_t)dst->width, "dstPos + extent x > width");
	_dbg_assert_msg_(dstPos.y + srcRect.extent.height <= (uint32_t)dst->height, "dstPos + extent y > height");

	for (int i = (int)steps_.size() - 1; i >= 0; i--) {
		if (steps_[i]->stepType == VKRStepType::RENDER && steps_[i]->render.framebuffer == src) {
			if (aspectMask & VK_IMAGE_ASPECT_COLOR_BIT) {
				if (steps_[i]->render.finalColorLayout == VK_IMAGE_LAYOUT_UNDEFINED) {
					steps_[i]->render.finalColorLayout = VK_IMAGE_LAYOUT_TRANSFER_SRC_OPTIMAL;
				}
			}
			if (aspectMask & (VK_IMAGE_ASPECT_DEPTH_BIT | VK_IMAGE_ASPECT_STENCIL_BIT)) {
				if (steps_[i]->render.finalDepthStencilLayout == VK_IMAGE_LAYOUT_UNDEFINED) {
					steps_[i]->render.finalDepthStencilLayout = VK_IMAGE_LAYOUT_TRANSFER_SRC_OPTIMAL;
				}
			}
			steps_[i]->render.numReads++;
			break;
		}
	}
	for (int i = (int)steps_.size() - 1; i >= 0; i--) {
		if (steps_[i]->stepType == VKRStepType::RENDER && steps_[i]->render.framebuffer == dst) {
			if (aspectMask & VK_IMAGE_ASPECT_COLOR_BIT) {
				if (steps_[i]->render.finalColorLayout == VK_IMAGE_LAYOUT_UNDEFINED) {
					steps_[i]->render.finalColorLayout = VK_IMAGE_LAYOUT_TRANSFER_DST_OPTIMAL;
				}
			}
			if (aspectMask & (VK_IMAGE_ASPECT_DEPTH_BIT | VK_IMAGE_ASPECT_STENCIL_BIT)) {
				if (steps_[i]->render.finalDepthStencilLayout == VK_IMAGE_LAYOUT_UNDEFINED) {
					steps_[i]->render.finalDepthStencilLayout = VK_IMAGE_LAYOUT_TRANSFER_DST_OPTIMAL;
				}
			}
			break;
		}
	}

	EndCurRenderStep();

	VKRStep *step = new VKRStep{ VKRStepType::COPY };

	step->copy.aspectMask = aspectMask;
	step->copy.src = src;
	step->copy.srcRect = srcRect;
	step->copy.dst = dst;
	step->copy.dstPos = dstPos;
	step->dependencies.insert(src);
	step->tag = tag;
	bool fillsDst = dst && srcRect.offset.x == 0 && srcRect.offset.y == 0 && srcRect.extent.width == dst->width && srcRect.extent.height == dst->height;
	if (dstPos.x != 0 || dstPos.y != 0 || !fillsDst)
		step->dependencies.insert(dst);

	std::unique_lock<std::mutex> lock(mutex_);
	steps_.push_back(step);
}

void VulkanRenderManager::BlitFramebuffer(VKRFramebuffer *src, VkRect2D srcRect, VKRFramebuffer *dst, VkRect2D dstRect, VkImageAspectFlags aspectMask, VkFilter filter, const char *tag) {
	_dbg_assert_msg_(srcRect.offset.x >= 0, "srcrect offset x (%d) < 0", srcRect.offset.x);
	_dbg_assert_msg_(srcRect.offset.y >= 0, "srcrect offset y (%d) < 0", srcRect.offset.y);
	_dbg_assert_msg_(srcRect.offset.x + srcRect.extent.width <= (uint32_t)src->width, "srcrect offset x (%d) + extent (%d) > width (%d)", srcRect.offset.x, srcRect.extent.width, (uint32_t)src->width);
	_dbg_assert_msg_(srcRect.offset.y + srcRect.extent.height <= (uint32_t)src->height, "srcrect offset y (%d) + extent (%d) > height (%d)", srcRect.offset.y, srcRect.extent.height, (uint32_t)src->height);

	_dbg_assert_msg_(srcRect.extent.width > 0, "blit srcwidth == 0");
	_dbg_assert_msg_(srcRect.extent.height > 0, "blit srcheight == 0");

	_dbg_assert_msg_(dstRect.offset.x >= 0, "dstrect offset x < 0");
	_dbg_assert_msg_(dstRect.offset.y >= 0, "dstrect offset y < 0");
	_dbg_assert_msg_(dstRect.offset.x + dstRect.extent.width <= (uint32_t)dst->width, "dstrect offset x + extent > width");
	_dbg_assert_msg_(dstRect.offset.y + dstRect.extent.height <= (uint32_t)dst->height, "dstrect offset y + extent > height");

	_dbg_assert_msg_(dstRect.extent.width > 0, "blit dstwidth == 0");
	_dbg_assert_msg_(dstRect.extent.height > 0, "blit dstheight == 0");

	// TODO: Seem to be missing final layouts here like in Copy...

	for (int i = (int)steps_.size() - 1; i >= 0; i--) {
		if (steps_[i]->stepType == VKRStepType::RENDER && steps_[i]->render.framebuffer == src) {
			steps_[i]->render.numReads++;
			break;
		}
	}

	EndCurRenderStep();

	VKRStep *step = new VKRStep{ VKRStepType::BLIT };

	step->blit.aspectMask = aspectMask;
	step->blit.src = src;
	step->blit.srcRect = srcRect;
	step->blit.dst = dst;
	step->blit.dstRect = dstRect;
	step->blit.filter = filter;
	step->dependencies.insert(src);
	step->tag = tag;
	bool fillsDst = dst && dstRect.offset.x == 0 && dstRect.offset.y == 0 && dstRect.extent.width == dst->width && dstRect.extent.height == dst->height;
	if (!fillsDst)
		step->dependencies.insert(dst);

	std::unique_lock<std::mutex> lock(mutex_);
	steps_.push_back(step);
}

VkImageView VulkanRenderManager::BindFramebufferAsTexture(VKRFramebuffer *fb, int binding, VkImageAspectFlags aspectBit, int attachment) {
	_dbg_assert_(curRenderStep_ != nullptr);
	// Mark the dependency, check for required transitions, and return the image.

	// Optimization: If possible, use final*Layout to put the texture into the correct layout "early".
	for (int i = (int)steps_.size() - 1; i >= 0; i--) {
		if (steps_[i]->stepType == VKRStepType::RENDER && steps_[i]->render.framebuffer == fb) {
			if (aspectBit == VK_IMAGE_ASPECT_COLOR_BIT) {
				// If this framebuffer was rendered to earlier in this frame, make sure to pre-transition it to the correct layout.
				if (steps_[i]->render.finalColorLayout == VK_IMAGE_LAYOUT_UNDEFINED) {
					steps_[i]->render.finalColorLayout = VK_IMAGE_LAYOUT_SHADER_READ_ONLY_OPTIMAL;
				}
				// If we find some other layout, a copy after this is likely involved. It's fine though,
				// we'll just transition it right as we need it and lose a tiny optimization.
			} else if (aspectBit == VK_IMAGE_ASPECT_DEPTH_BIT) {
				// If this framebuffer was rendered to earlier in this frame, make sure to pre-transition it to the correct layout.
				if (steps_[i]->render.finalDepthStencilLayout == VK_IMAGE_LAYOUT_UNDEFINED) {
					steps_[i]->render.finalDepthStencilLayout = VK_IMAGE_LAYOUT_SHADER_READ_ONLY_OPTIMAL;
				}
			}  // We don't (yet?) support texturing from stencil images.
			steps_[i]->render.numReads++;
			break;
		}
	}

	// Track dependencies fully.
	curRenderStep_->dependencies.insert(fb);

	if (!curRenderStep_->preTransitions.empty() &&
		curRenderStep_->preTransitions.back().fb == fb &&
		curRenderStep_->preTransitions.back().targetLayout == VK_IMAGE_LAYOUT_SHADER_READ_ONLY_OPTIMAL) {
		// We're done.
		return aspectBit == VK_IMAGE_ASPECT_COLOR_BIT ? fb->color.imageView : fb->depth.depthSampleView;
	} else {
		curRenderStep_->preTransitions.push_back({ aspectBit, fb, VK_IMAGE_LAYOUT_SHADER_READ_ONLY_OPTIMAL });
		return aspectBit == VK_IMAGE_ASPECT_COLOR_BIT ? fb->color.imageView : fb->depth.depthSampleView;
	}
}

void VulkanRenderManager::Finish() {
	EndCurRenderStep();

	// Let's do just a bit of cleanup on render commands now.
	for (auto &step : steps_) {
		if (step->stepType == VKRStepType::RENDER) {
			CleanupRenderCommands(&step->commands);
		}
	}

	int curFrame = vulkan_->GetCurFrame();
	FrameData &frameData = frameData_[curFrame];
	if (!useThread_) {
		frameData.steps = std::move(steps_);
		steps_.clear();
		frameData.type = VKRRunType::END;
		Run(curFrame);
	} else {
		std::unique_lock<std::mutex> lock(frameData.pull_mutex);
		VLOG("PUSH: Frame[%d].readyForRun = true", curFrame);
		frameData.steps = std::move(steps_);
		steps_.clear();
		frameData.readyForRun = true;
		frameData.type = VKRRunType::END;
		frameData.pull_condVar.notify_all();
	}
	vulkan_->EndFrame();

	insideFrame_ = false;
}

void VulkanRenderManager::Wipe() {
	for (auto step : steps_) {
		delete step;
	}
	steps_.clear();
}

// Can be called multiple times with no bad side effects. This is so that we can either begin a frame the normal way,
// or stop it in the middle for a synchronous readback, then start over again mostly normally but without repeating
// the backbuffer image acquisition.
void VulkanRenderManager::BeginSubmitFrame(int frame) {
	FrameData &frameData = frameData_[frame];
	if (!frameData.hasBegun) {
		// Get the index of the next available swapchain image, and a semaphore to block command buffer execution on.
		// Now, I wonder if we should do this early in the frame or late? Right now we do it early, which should be fine.
		VkResult res = vkAcquireNextImageKHR(vulkan_->GetDevice(), vulkan_->GetSwapchain(), UINT64_MAX, acquireSemaphore_, (VkFence)VK_NULL_HANDLE, &frameData.curSwapchainImage);
		if (res == VK_SUBOPTIMAL_KHR) {
			// Hopefully the resize will happen shortly. Ignore - one frame might look bad or something.
			WARN_LOG(G3D, "VK_SUBOPTIMAL_KHR returned - ignoring");
		} else if (res == VK_ERROR_OUT_OF_DATE_KHR) {
			WARN_LOG(G3D, "VK_ERROR_OUT_OF_DATE_KHR returned - processing the frame, but not presenting");
			frameData.skipSwap = true;
		} else {
			_assert_msg_(res == VK_SUCCESS, "vkAcquireNextImageKHR failed! result=%s", VulkanResultToString(res));
		}

		VkCommandBufferBeginInfo begin{ VK_STRUCTURE_TYPE_COMMAND_BUFFER_BEGIN_INFO };
		begin.flags = VK_COMMAND_BUFFER_USAGE_ONE_TIME_SUBMIT_BIT;
		res = vkBeginCommandBuffer(frameData.mainCmd, &begin);

		_assert_msg_(res == VK_SUCCESS, "vkBeginCommandBuffer failed! result=%s", VulkanResultToString(res));

		queueRunner_.SetBackbuffer(framebuffers_[frameData.curSwapchainImage], swapchainImages_[frameData.curSwapchainImage].image);

		frameData.hasBegun = true;
	}
}

void VulkanRenderManager::Submit(int frame, bool triggerFrameFence) {
	FrameData &frameData = frameData_[frame];
	if (frameData.hasInitCommands) {
		if (frameData.profilingEnabled_ && triggerFrameFence) {
			// Pre-allocated query ID 1.
			vkCmdWriteTimestamp(frameData.initCmd, VK_PIPELINE_STAGE_BOTTOM_OF_PIPE_BIT, frameData.profile.queryPool, 1);
		}
		VkResult res = vkEndCommandBuffer(frameData.initCmd);
		_assert_msg_(res == VK_SUCCESS, "vkEndCommandBuffer failed (init)! result=%s", VulkanResultToString(res));
	}

	VkResult res = vkEndCommandBuffer(frameData.mainCmd);
	_assert_msg_(res == VK_SUCCESS, "vkEndCommandBuffer failed (main)! result=%s", VulkanResultToString(res));

	VkCommandBuffer cmdBufs[2];
	int numCmdBufs = 0;
	if (frameData.hasInitCommands) {
		cmdBufs[numCmdBufs++] = frameData.initCmd;
		if (splitSubmit_) {
			// Send the init commands off separately. Used this once to confirm that the cause of a device loss was in the init cmdbuf.
			VkSubmitInfo submit_info{ VK_STRUCTURE_TYPE_SUBMIT_INFO };
			submit_info.commandBufferCount = (uint32_t)numCmdBufs;
			submit_info.pCommandBuffers = cmdBufs;
			res = vkQueueSubmit(vulkan_->GetGraphicsQueue(), 1, &submit_info, VK_NULL_HANDLE);
			if (res == VK_ERROR_DEVICE_LOST) {
				_assert_msg_(false, "Lost the Vulkan device in split submit! If this happens again, switch Graphics Backend away from Vulkan");
			} else {
				_assert_msg_(res == VK_SUCCESS, "vkQueueSubmit failed (init)! result=%s", VulkanResultToString(res));
			}
			numCmdBufs = 0;
		}
	}
	cmdBufs[numCmdBufs++] = frameData.mainCmd;

	VkSubmitInfo submit_info{ VK_STRUCTURE_TYPE_SUBMIT_INFO };
	VkPipelineStageFlags waitStage[1]{ VK_PIPELINE_STAGE_COLOR_ATTACHMENT_OUTPUT_BIT };
	if (triggerFrameFence && !frameData.skipSwap) {
		submit_info.waitSemaphoreCount = 1;
		submit_info.pWaitSemaphores = &acquireSemaphore_;
		submit_info.pWaitDstStageMask = waitStage;
	}
	submit_info.commandBufferCount = (uint32_t)numCmdBufs;
	submit_info.pCommandBuffers = cmdBufs;
	if (triggerFrameFence && !frameData.skipSwap) {
		submit_info.signalSemaphoreCount = 1;
		submit_info.pSignalSemaphores = &renderingCompleteSemaphore_;
	}
	res = vkQueueSubmit(vulkan_->GetGraphicsQueue(), 1, &submit_info, triggerFrameFence ? frameData.fence : frameData.readbackFence);
	if (res == VK_ERROR_DEVICE_LOST) {
		_assert_msg_(false, "Lost the Vulkan device in vkQueueSubmit! If this happens again, switch Graphics Backend away from Vulkan");
	} else {
		_assert_msg_(res == VK_SUCCESS, "vkQueueSubmit failed (main, split=%d)! result=%s", (int)splitSubmit_, VulkanResultToString(res));
	}

	// When !triggerFence, we notify after syncing with Vulkan.
	if (useThread_ && triggerFrameFence) {
		VLOG("PULL: Frame %d.readyForFence = true", frame);
		std::unique_lock<std::mutex> lock(frameData.push_mutex);
		frameData.readyForFence = true;
		frameData.push_condVar.notify_all();
	}

	frameData.hasInitCommands = false;
}

void VulkanRenderManager::EndSubmitFrame(int frame) {
	FrameData &frameData = frameData_[frame];
	frameData.hasBegun = false;

	Submit(frame, true);

	if (!frameData.skipSwap) {
		VkSwapchainKHR swapchain = vulkan_->GetSwapchain();
		VkPresentInfoKHR present = { VK_STRUCTURE_TYPE_PRESENT_INFO_KHR };
		present.swapchainCount = 1;
		present.pSwapchains = &swapchain;
		present.pImageIndices = &frameData.curSwapchainImage;
		present.pWaitSemaphores = &renderingCompleteSemaphore_;
		present.waitSemaphoreCount = 1;

		VkResult res = vkQueuePresentKHR(vulkan_->GetGraphicsQueue(), &present);
		if (res == VK_ERROR_OUT_OF_DATE_KHR) {
			// We clearly didn't get this in vkAcquireNextImageKHR because of the skipSwap check above.
			// Do the increment.
			outOfDateFrames_++;
		} else if (res == VK_SUBOPTIMAL_KHR) {
			outOfDateFrames_++;
		} else if (res != VK_SUCCESS) {
			_assert_msg_(false, "vkQueuePresentKHR failed! result=%s", VulkanResultToString(res));
		} else {
			// Success
			outOfDateFrames_ = 0;
		}
	} else {
		// We only get here if vkAcquireNextImage returned VK_ERROR_OUT_OF_DATE.
		outOfDateFrames_++;
		frameData.skipSwap = false;
	}
}

void VulkanRenderManager::Run(int frame) {
	BeginSubmitFrame(frame);

	FrameData &frameData = frameData_[frame];
	auto &stepsOnThread = frameData_[frame].steps;
	VkCommandBuffer cmd = frameData.mainCmd;
	queueRunner_.PreprocessSteps(stepsOnThread);
	//queueRunner_.LogSteps(stepsOnThread, false);
	queueRunner_.RunSteps(cmd, stepsOnThread, frameData.profilingEnabled_ ? &frameData.profile : nullptr);
	stepsOnThread.clear();

	switch (frameData.type) {
	case VKRRunType::END:
		EndSubmitFrame(frame);
		break;

	case VKRRunType::SYNC:
		EndSyncFrame(frame);
		break;

	default:
		_dbg_assert_(false);
	}

	VLOG("PULL: Finished running frame %d", frame);
}

void VulkanRenderManager::EndSyncFrame(int frame) {
	FrameData &frameData = frameData_[frame];

	frameData.readbackFenceUsed = true;

	// The submit will trigger the readbackFence.
	Submit(frame, false);

	// Hard stall of the GPU, not ideal, but necessary so the CPU has the contents of the readback.
	vkWaitForFences(vulkan_->GetDevice(), 1, &frameData.readbackFence, true, UINT64_MAX);
	vkResetFences(vulkan_->GetDevice(), 1, &frameData.readbackFence);

	// At this point we can resume filling the command buffers for the current frame since
	// we know the device is idle - and thus all previously enqueued command buffers have been processed.
	// No need to switch to the next frame number.
	VkCommandBufferBeginInfo begin{
		VK_STRUCTURE_TYPE_COMMAND_BUFFER_BEGIN_INFO,
		nullptr,
		VK_COMMAND_BUFFER_USAGE_ONE_TIME_SUBMIT_BIT
	};
	VkResult res = vkBeginCommandBuffer(frameData.mainCmd, &begin);
	_assert_(res == VK_SUCCESS);

	if (useThread_) {
		std::unique_lock<std::mutex> lock(frameData.push_mutex);
		frameData.readyForFence = true;
		frameData.push_condVar.notify_all();
	}
}

void VulkanRenderManager::FlushSync() {
	renderStepOffset_ += (int)steps_.size();

	int curFrame = vulkan_->GetCurFrame();
	FrameData &frameData = frameData_[curFrame];
	if (!useThread_) {
		frameData.steps = std::move(steps_);
		steps_.clear();
		frameData.type = VKRRunType::SYNC;
		Run(curFrame);
	} else {
		std::unique_lock<std::mutex> lock(frameData.pull_mutex);
		VLOG("PUSH: Frame[%d].readyForRun = true (sync)", curFrame);
		frameData.steps = std::move(steps_);
		steps_.clear();
		frameData.readyForRun = true;
		_dbg_assert_(!frameData.readyForFence);
		frameData.type = VKRRunType::SYNC;
		frameData.pull_condVar.notify_all();
	}

	if (useThread_) {
		std::unique_lock<std::mutex> lock(frameData.push_mutex);
		// Wait for the flush to be hit, since we're syncing.
		while (!frameData.readyForFence) {
			VLOG("PUSH: Waiting for frame[%d].readyForFence = 1 (sync)", curFrame);
			frameData.push_condVar.wait(lock);
		}
		frameData.readyForFence = false;
	}
}<|MERGE_RESOLUTION|>--- conflicted
+++ resolved
@@ -207,16 +207,10 @@
 
 	queueRunner_.CreateDeviceObjects();
 
-<<<<<<< HEAD
-	// Temporary AMD hack for issue #10097
-	if (vulkan_->GetPhysicalDeviceProperties().properties.vendorID == VULKAN_VENDOR_AMD) {
-			useThread_ = false;
-=======
 	// AMD hack for issue #10097 (older drivers only.)
 	const auto &props = vulkan_->GetPhysicalDeviceProperties().properties;
 	if (props.vendorID == VULKAN_VENDOR_AMD && props.apiVersion < VK_API_VERSION_1_1) {
 		useThread_ = false;
->>>>>>> 42186e8e
 	}
 }
 
