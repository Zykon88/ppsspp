// Copyright (c) 2012- PPSSPP Project.

// This program is free software: you can redistribute it and/or modify
// it under the terms of the GNU General Public License as published by
// the Free Software Foundation, version 2.0 or later versions.

// This program is distributed in the hope that it will be useful,
// but WITHOUT ANY WARRANTY; without even the implied warranty of
// MERCHANTABILITY or FITNESS FOR A PARTICULAR PURPOSE.  See the
// GNU General Public License 2.0 for more details.

// A copy of the GPL 2.0 should have been included with the program.
// If not, see http://www.gnu.org/licenses/

// Official git repository and contact information can be found at
// https://github.com/hrydgard/ppsspp and http://www.ppsspp.org/.

#include "HLE.h"
#include "../MIPS/MIPS.h"
#include "../MIPS/MIPSCodeUtils.h"
#include "../MIPS/MIPSInt.h"

#include "../FileSystems/FileSystem.h"
#include "../FileSystems/MetaFileSystem.h"
#include "../PSPLoaders.h"
#include "../../Core/CoreTiming.h"
#include "../../Core/System.h"


#include "__sceAudio.h"
#include "sceAudio.h"
#include "sceCtrl.h"
#include "sceDisplay.h"
#include "sceGe.h"
#include "sceIo.h"
#include "sceKernel.h"
#include "sceKernelAlarm.h"
#include "sceKernelInterrupt.h"
#include "sceKernelThread.h"
#include "sceKernelMemory.h"
#include "sceKernelMutex.h"
#include "sceKernelMbx.h"
#include "sceKernelMsgPipe.h"
#include "sceKernelInterrupt.h"
#include "sceKernelSemaphore.h"
#include "sceKernelEventFlag.h"
#include "sceKernelVTimer.h"
#include "sceKernelTime.h"
#include "sceMpeg.h"
#include "scePower.h"
#include "sceUtility.h"
#include "sceUmd.h"
#include "sceSsl.h"

#include "../Util/PPGeDraw.h"

extern MetaFileSystem pspFileSystem;

/*
17: [MIPS32 R4K 00000000 ]: Loader: Type: 1 Vaddr: 00000000 Filesz: 2856816 Memsz: 2856816 
18: [MIPS32 R4K 00000000 ]: Loader: Loadable Segment Copied to 0898dab0, size 002b9770
19: [MIPS32 R4K 00000000 ]: Loader: Type: 1 Vaddr: 002b9770 Filesz: 14964 Memsz: 733156 
20: [MIPS32 R4K 00000000 ]: Loader: Loadable Segment Copied to 08c47220, size 000b2fe4
*/

static bool kernelRunning = false;

void __KernelInit()
{
	if (kernelRunning)
	{
		ERROR_LOG(HLE, "Can't init kernel when kernel is running");
		return;
	}

	__KernelMemoryInit();
	__KernelThreadingInit();
	__IoInit();
	__AudioInit();
	__DisplayInit();
	__InterruptsInit();
	__GeInit();
	__PowerInit();
	__UtilityInit();
	__UmdInit();
<<<<<<< HEAD
	__MpegInit(PSP_CoreParameter().useMediaEngine);
=======
	__CtrlInit();
	__SslInit();

	// "Internal" PSP libraries
	__PPGeInit();
>>>>>>> 21332060

	kernelRunning = true;
	INFO_LOG(HLE, "Kernel initialized.");
}

void __KernelShutdown()
{
	if (!kernelRunning)
	{
		ERROR_LOG(HLE, "Can't shut down kernel - not running");
		return;
	}
	kernelObjects.List();
	INFO_LOG(HLE, "Shutting down kernel - %i kernel objects alive", kernelObjects.GetCount());
	kernelObjects.Clear();

<<<<<<< HEAD
	__MpegShutdown();
=======
	__PPGeShutdown();

>>>>>>> 21332060
	__GeShutdown();
	__AudioShutdown();
	__IoShutdown();
	__InterruptsShutdown();
	__KernelThreadingShutdown();
	__KernelMemoryShutdown();

	CoreTiming::ClearPendingEvents();
	CoreTiming::UnregisterAllEvents();

	kernelRunning = false;
}

bool __KernelIsRunning() {
	return kernelRunning;
}

void sceKernelExitGame()
{
	INFO_LOG(HLE,"sceKernelExitGame");
	if (PSP_CoreParameter().headLess)
		exit(0);
	else
		PanicAlert("Game exited");
	Core_Stop();
}

void sceKernelExitGameWithStatus()
{
	INFO_LOG(HLE,"sceKernelExitGameWithStatus");
	if (PSP_CoreParameter().headLess)
		exit(0);
	else
		PanicAlert("Game exited (with status)");
	Core_Stop();
}

u32 sceKernelRegisterExitCallback(u32 cbId)
{
	DEBUG_LOG(HLE,"NOP sceKernelRegisterExitCallback(%i)", cbId);
	return 0;
}

// TODO: What?
void sceKernelDevkitVersion()
{
	ERROR_LOG(HLE,"unimpl sceKernelDevkitVersion");
	RETURN(1);
}

void sceKernelRegisterKprintfHandler()
{
	ERROR_LOG(HLE,"UNIMPL sceKernelRegisterKprintfHandler()");
	RETURN(0);
}
void sceKernelRegisterDefaultExceptionHandler()
{
	ERROR_LOG(HLE,"UNIMPL sceKernelRegisterDefaultExceptionHandler()");
	RETURN(0);
}

void sceKernelSetGPO()
{
	// Sets debug LEDs.
	DEBUG_LOG(HLE,"sceKernelSetGPO(%02x)", PARAM(0));
}

void sceKernelGetGPI()
{
	// Always returns 0 on production systems.
	DEBUG_LOG(HLE,"0=sceKernelGetGPI()");
	RETURN(0);
}

// Don't even log these, they're spammy and we probably won't
// need to emulate them.
void sceKernelDcacheWritebackAll()
{
}
void sceKernelDcacheWritebackRange()
{
}
void sceKernelDcacheWritebackInvalidateRange()
{
}
void sceKernelDcacheWritebackInvalidateAll()
{
}

KernelObjectPool kernelObjects;

KernelObjectPool::KernelObjectPool()
{
	memset(occupied, 0, sizeof(bool)*maxCount);
}

SceUID KernelObjectPool::Create(KernelObject *obj, int rangeBottom, int rangeTop)
{
	if (rangeTop > maxCount)
		rangeTop = maxCount;
	for (int i = rangeBottom; i < rangeTop; i++)
	{
		if (!occupied[i])
		{
			occupied[i] = true;
			pool[i] = obj;
			pool[i]->uid = i + handleOffset;
			return i + handleOffset;
		}
	}
	_dbg_assert_(HLE, 0);
	return 0;
}

bool KernelObjectPool::IsValid(SceUID handle)
{
	int index = handle - handleOffset;
	if (index < 0)
		return false;
	if (index >= maxCount)
		return false;

	return occupied[index];
}

void KernelObjectPool::Clear()
{
	for (int i=0; i<maxCount; i++)
	{
		//brutally clear everything, no validation
		if (occupied[i])
			delete pool[i];
		occupied[i]=false;
	}
	memset(pool, 0, sizeof(KernelObject*)*maxCount);
}

KernelObject *&KernelObjectPool::operator [](SceUID handle)
{
	_dbg_assert_msg_(HLE, IsValid(handle), "GRABBING UNALLOCED KERNEL OBJ");
	return pool[handle - handleOffset];
}

void KernelObjectPool::List()
{
	for (int i = 0; i < maxCount; i++)
	{
		if (occupied[i])
		{
			char buffer[256];
			if (pool[i])
			{
				pool[i]->GetQuickInfo(buffer,256);
			}
			else
			{
				strcpy(buffer,"WTF? Zero Pointer");
			}
			INFO_LOG(HLE, "KO %i: %s \"%s\": %s", i + handleOffset, pool[i]->GetTypeName(), pool[i]->GetName(), buffer);
		}
	}
}

int KernelObjectPool::GetCount()
{
	int count = 0;
	for (int i=0; i<maxCount; i++)
	{
		if (occupied[i])
			count++;
	}
	return count;
}

void sceKernelIcacheInvalidateAll()
{
	DEBUG_LOG(CPU, "Icache invalidated - should clear JIT someday");
	RETURN(0);
}


void sceKernelIcacheClearAll()
{
	DEBUG_LOG(CPU, "Icache cleared - should clear JIT someday");
	RETURN(0);
}

struct SystemStatus {
	SceSize size;
	SceUInt status;
	SceUInt clockPart1;
	SceUInt clockPart2;
	SceUInt perfcounter1;
	SceUInt perfcounter2;
	SceUInt perfcounter3;
};

u32 sceKernelReferSystemStatus(u32 statusPtr)
{
	DEBUG_LOG(HLE, "sceKernelReferSystemStatus(%08x)", statusPtr);
	if (Memory::IsValidAddress(statusPtr)) {
		SystemStatus status;
		memset(&status, 0, sizeof(SystemStatus));
		status.size = sizeof(SystemStatus);
		Memory::WriteStruct(statusPtr, &status);
	}
	return 0;
}

u32 sceKernelReferGlobalProfiler(u32 statusPtr) {
	DEBUG_LOG(HLE, "sceKernelReferGlobalProfiler(%08x)", statusPtr);
	// Ignore for now
	return 0;
}

const HLEFunction ThreadManForUser[] =
{
	{0x55C20A00,&WrapI_CUUU<sceKernelCreateEventFlag>,    "sceKernelCreateEventFlag"},
	{0x812346E4,&WrapU_IU<sceKernelClearEventFlag>,       "sceKernelClearEventFlag"},
	{0xEF9E4C70,&WrapU_I<sceKernelDeleteEventFlag>,       "sceKernelDeleteEventFlag"},
	{0x1fb15a32,&WrapU_IU<sceKernelSetEventFlag>,         "sceKernelSetEventFlag"},
	{0x402FCF22,&WrapI_IUUUU<sceKernelWaitEventFlag>,     "sceKernelWaitEventFlag"},
	{0x328C546A,&WrapI_IUUUU<sceKernelWaitEventFlagCB>,   "sceKernelWaitEventFlagCB"},
	{0x30FD48F0,&WrapI_IUUUU<sceKernelPollEventFlag>,     "sceKernelPollEventFlag"},
	{0xCD203292,&WrapU_IUU<sceKernelCancelEventFlag>,       "sceKernelCancelEventFlag"},
	{0xA66B0120,&WrapU_IU<sceKernelReferEventFlagStatus>, "sceKernelReferEventFlagStatus"},

	{0x8FFDF9A2,&WrapI_IIU<sceKernelCancelSema>,          "sceKernelCancelSema"},
	{0xD6DA4BA1,&WrapI_CUIIU<sceKernelCreateSema>,        "sceKernelCreateSema"},
	{0x28b6489c,&WrapI_I<sceKernelDeleteSema>,            "sceKernelDeleteSema"},
	{0x58b1f937,&WrapI_II<sceKernelPollSema>,             "sceKernelPollSema"},
	{0xBC6FEBC5,&WrapI_IU<sceKernelReferSemaStatus>,      "sceKernelReferSemaStatus"},
	{0x3F53E640,&WrapI_II<sceKernelSignalSema>,           "sceKernelSignalSema"},
	{0x4E3A1105,&WrapI_IIU<sceKernelWaitSema>,            "sceKernelWaitSema"},
	{0x6d212bac,&WrapI_IIU<sceKernelWaitSemaCB>,          "sceKernelWaitSemaCB"},

	{0x60107536,&WrapI_U<sceKernelDeleteLwMutex>,         "sceKernelDeleteLwMutex"},
	{0x19CFF145,&WrapI_UCUIU<sceKernelCreateLwMutex>,     "sceKernelCreateLwMutex"},
	{0xf8170fbe,&WrapI_I<sceKernelDeleteMutex>,           "sceKernelDeleteMutex"},
	{0xB011B11F,&WrapI_IIU<sceKernelLockMutex>,           "sceKernelLockMutex"},
	{0x5bf4dd27,&WrapI_IIU<sceKernelLockMutexCB>,         "sceKernelLockMutexCB"},
	{0x6b30100f,&WrapI_II<sceKernelUnlockMutex>,          "sceKernelUnlockMutex"},
	{0xb7d098c6,&WrapI_CUIU<sceKernelCreateMutex>,        "sceKernelCreateMutex"},
	{0x0DDCD2C9,&WrapI_II<sceKernelTryLockMutex>,         "sceKernelTryLockMutex"},
	// NOTE: LockLwMutex and UnlockLwMutex are in Kernel_Library, see sceKernelInterrupt.cpp.

	{0xFCCFAD26,sceKernelCancelWakeupThread,"sceKernelCancelWakeupThread"},
	{0xea748e31,sceKernelChangeCurrentThreadAttr,"sceKernelChangeCurrentThreadAttr"},
	{0x71bc9871,sceKernelChangeThreadPriority,"sceKernelChangeThreadPriority"},
	{0x446D8DE6,WrapI_CUUIUU<sceKernelCreateThread>,"sceKernelCreateThread"},
	{0x9fa03cd3,WrapI_I<sceKernelDeleteThread>,"sceKernelDeleteThread"},
	{0xBD123D9E,0,"sceKernelDelaySysClockThread"},
	{0x1181E963,0,"sceKernelDelaySysClockThreadCB"},
	{0xceadeb47,sceKernelDelayThread,"sceKernelDelayThread"},
	{0x68da9e36,sceKernelDelayThreadCB,"sceKernelDelayThreadCB"},
	{0xaa73c935,sceKernelExitThread,"sceKernelExitThread"},
	{0x809ce29b,sceKernelExitDeleteThread,"sceKernelExitDeleteThread"},
	{0x94aa61ee,sceKernelGetThreadCurrentPriority,"sceKernelGetThreadCurrentPriority"},
	{0x293b45b8,sceKernelGetThreadId,"sceKernelGetThreadId"},
	{0x3B183E26,sceKernelGetThreadExitStatus,"sceKernelGetThreadExitStatus"},
	{0x52089CA1,sceKernelGetThreadStackFreeSize,"sceKernelGetThreadStackFreeSize"},
	{0xFFC36A14,0,"sceKernelReferThreadRunStatus"},
	{0x17c1684e,sceKernelReferThreadStatus,"sceKernelReferThreadStatus"},
	{0x2C34E053,0,"sceKernelReleaseWaitThread"},
	{0x75156e8f,sceKernelResumeThread,"sceKernelResumeThread"},
	{0x3ad58b8c,&WrapU_V<sceKernelSuspendDispatchThread>,"sceKernelSuspendDispatchThread"},
	{0x27e22ec2,&WrapU_U<sceKernelResumeDispatchThread>,"sceKernelResumeDispatchThread"},
	{0x912354a7,sceKernelRotateThreadReadyQueue,"sceKernelRotateThreadReadyQueue"},
	{0x9ACE131E,sceKernelSleepThread,"sceKernelSleepThread"},
	{0x82826f70,sceKernelSleepThreadCB,"sceKernelSleepThreadCB"},
	{0xF475845D,&WrapI_IUU<sceKernelStartThread>,"sceKernelStartThread"},
	{0x9944f31f,sceKernelSuspendThread,"sceKernelSuspendThread"},
	{0x616403ba,WrapI_U<sceKernelTerminateThread>,"sceKernelTerminateThread"},
	{0x383f7bcc,WrapI_I<sceKernelTerminateDeleteThread>,"sceKernelTerminateDeleteThread"},
	{0x840E8133,sceKernelWaitThreadEndCB,"sceKernelWaitThreadEndCB"},
	{0xd13bde95,sceKernelCheckThreadStack,"sceKernelCheckThreadStack"},

	{0x94416130,0,"sceKernelGetThreadmanIdList"},
	{0x57CF62DD,sceKernelGetThreadmanIdType,"sceKernelGetThreadmanIdType"},

	{0x20fff560,sceKernelCreateVTimer,"sceKernelCreateVTimer"},
	{0x328F9E52,0,"sceKernelDeleteVTimer"},
	{0xc68d9437,sceKernelStartVTimer,"sceKernelStartVTimer"},
	{0xD0AEEE87,0,"sceKernelStopVTimer"},
	{0xD2D615EF,0,"sceKernelCancelVTimerHandler"},
	{0xB3A59970,0,"sceKernelGetVTimerBase"},
	{0xB7C18B77,0,"sceKernelGetVTimerBaseWide"},
	{0x034A921F,0,"sceKernelGetVTimerTime"},
	{0xC0B3FFD2,0,"sceKernelGetVTimerTimeWide"},
	{0x5F32BEAA,0,"sceKernelReferVTimerStatus"},
	{0x542AD630,0,"sceKernelSetVTimerTime"},
	{0xFB6425C3,0,"sceKernelSetVTimerTimeWide"},
	{0xd8b299ae,sceKernelSetVTimerHandler,"sceKernelSetVTimerHandler"},
	{0x53B00E9A,0,"sceKernelSetVTimerHandlerWide"},

	{0x82BC5777,sceKernelGetSystemTimeWide,"sceKernelGetSystemTimeWide"},
	{0xdb738f35,sceKernelGetSystemTime,"sceKernelGetSystemTime"},
	{0x369ed59d,sceKernelGetSystemTimeLow,"sceKernelGetSystemTimeLow"},

	{0x8218B4DD,&WrapU_U<sceKernelReferGlobalProfiler>,"sceKernelReferGlobalProfiler"},
	{0x627E6F3A,&WrapU_U<sceKernelReferSystemStatus>,"sceKernelReferSystemStatus"},
	{0x64D4540E,0,"sceKernelReferThreadProfiler"},

	//Fifa Street 2 uses alarms
	{0x6652b8ca,sceKernelSetAlarm,"sceKernelSetAlarm"},
	{0xB2C25152,sceKernelSetSysClockAlarm,"sceKernelSetSysClockAlarm"},
	{0x7e65b999,sceKernelCancelAlarm,"sceKernelCancelAlarm"},
	{0xDAA3F564,sceKernelReferAlarmStatus,"sceKernelReferAlarmStatus"},

	{0xba6b92e2,sceKernelSysClock2USec,"sceKernelSysClock2USec"},
	{0x110DEC9A,0,"sceKernelUSec2SysClock"},
	{0xC8CD158C,WrapU_U<sceKernelUSec2SysClockWide>,"sceKernelUSec2SysClockWide"},
	{0xE1619D7C,sceKernelSysClock2USecWide,"sceKernelSysClock2USecWide"},

	{0x110dec9a,sceKernelUSec2SysClock,"sceKernelUSec2SysClock"},
	{0x278C0DF5,sceKernelWaitThreadEnd,"sceKernelWaitThreadEnd"},
	{0xd59ead2f,sceKernelWakeupThread,"sceKernelWakeupThread"}, //AI Go, audio?

	{0x0C106E53,0,"sceKernelRegisterThreadEventHandler"},
	{0x72F3C145,0,"sceKernelReleaseThreadEventHandler"},
	{0x369EEB6B,0,"sceKernelReferThreadEventHandlerStatus"},

	{0x349d6d6c,sceKernelCheckCallback,"sceKernelCheckCallback"},
	{0xE81CAF8F,sceKernelCreateCallback,"sceKernelCreateCallback"},
	{0xEDBA5844,sceKernelDeleteCallback,"sceKernelDeleteCallback"},
	{0xC11BA8C4,sceKernelNotifyCallback,"sceKernelNotifyCallback"},
	{0xBA4051D6,sceKernelCancelCallback,"sceKernelCancelCallback"},
	{0x2A3D44FF,sceKernelGetCallbackCount,"sceKernelGetCallbackCount"},
	{0x730ED8BC,sceKernelReferCallbackStatus,"sceKernelReferCallbackStatus"},

	{0x8125221D,&WrapI_CUU<sceKernelCreateMbx>,"sceKernelCreateMbx"},
	{0x86255ADA,&WrapI_I<sceKernelDeleteMbx>,"sceKernelDeleteMbx"},
	{0xE9B3061E,&WrapI_IU<sceKernelSendMbx>,"sceKernelSendMbx"},
	{0x18260574,&WrapI_IUU<sceKernelReceiveMbx>,"sceKernelReceiveMbx"},
	{0xF3986382,&WrapI_IUU<sceKernelReceiveMbxCB>,"sceKernelReceiveMbxCB"},
	{0x0D81716A,&WrapI_IU<sceKernelPollMbx>,"sceKernelPollMbx"},
	{0x87D4DD36,&WrapI_IU<sceKernelCancelReceiveMbx>,"sceKernelCancelReceiveMbx"},
	{0xA8E8C846,&WrapI_IU<sceKernelReferMbxStatus>,"sceKernelReferMbxStatus"},

	{0x7C0DC2A0,sceKernelCreateMsgPipe,"sceKernelCreateMsgPipe"},
	{0xF0B7DA1C,sceKernelDeleteMsgPipe,"sceKernelDeleteMsgPipe"},
	{0x876DBFAD,sceKernelSendMsgPipe,"sceKernelSendMsgPipe"},
	{0x7C41F2C2,sceKernelSendMsgPipeCB,"sceKernelSendMsgPipeCB"},
	{0x884C9F90,sceKernelTrySendMsgPipe,"sceKernelTrySendMsgPipe"},
	{0x74829B76,sceKernelReceiveMsgPipe,"sceKernelReceiveMsgPipe"},
	{0xFBFA697D,sceKernelReceiveMsgPipeCB,"sceKernelReceiveMsgPipeCB"},
	{0xDF52098F,sceKernelTryReceiveMsgPipe,"sceKernelTryReceiveMsgPipe"},
	{0x349B864D,sceKernelCancelMsgPipe,"sceKernelCancelMsgPipe"},
	{0x33BE4024,sceKernelReferMsgPipeStatus,"sceKernelReferMsgPipeStatus"},

	{0x56C039B5,sceKernelCreateVpl,"sceKernelCreateVpl"},
	{0x89B3D48C,sceKernelDeleteVpl,"sceKernelDeleteVpl"},
	{0xBED27435,sceKernelAllocateVpl,"sceKernelAllocateVpl"},
	{0xEC0A693F,sceKernelAllocateVplCB,"sceKernelAllocateVplCB"},
	{0xAF36D708,sceKernelTryAllocateVpl,"sceKernelTryAllocateVpl"},
	{0xB736E9FF,sceKernelFreeVpl,"sceKernelFreeVpl"},
	{0x1D371B8A,sceKernelCancelVpl,"sceKernelCancelVpl"},
	{0x39810265,sceKernelReferVplStatus,"sceKernelReferVplStatus"},

	{0xC07BB470,sceKernelCreateFpl,"sceKernelCreateFpl"},
	{0xED1410E0,sceKernelDeleteFpl,"sceKernelDeleteFpl"},
	{0xD979E9BF,sceKernelAllocateFpl,"sceKernelAllocateFpl"},
	{0xE7282CB6,sceKernelAllocateFplCB,"sceKernelAllocateFplCB"},
	{0x623AE665,sceKernelTryAllocateFpl,"sceKernelTryAllocateFpl"},
	{0xF6414A71,sceKernelFreeFpl,"sceKernelFreeFpl"},
	{0xA8AA591F,sceKernelCancelFpl,"sceKernelCancelFpl"},
	{0xD8199E4C,sceKernelReferFplStatus,"sceKernelReferFplStatus"},

	// Not sure if these should be hooked up. See below.
	{0x0E927AED, _sceKernelReturnFromTimerHandler, "_sceKernelReturnFromTimerHandler"},
	{0x532A522E, _sceKernelExitThread,"_sceKernelExitThread"},


	// Shouldn't hook this up. No games should import this function manually and call it.
	// {0x6E9EA350, _sceKernelReturnFromCallback,"_sceKernelReturnFromCallback"},
};

void Register_ThreadManForUser()
{
	RegisterModule("ThreadManForUser", ARRAY_SIZE(ThreadManForUser), ThreadManForUser);
}


const HLEFunction LoadExecForUser[] =
{
	{0x05572A5F,&WrapV_V<sceKernelExitGame>, "sceKernelExitGame"}, //()
	{0x4AC57943,&WrapU_U<sceKernelRegisterExitCallback>,"sceKernelRegisterExitCallback"},
	{0xBD2F1094,&WrapI_CU<sceKernelLoadExec>,"sceKernelLoadExec"},
	{0x2AC9954B,&WrapV_V<sceKernelExitGameWithStatus>,"sceKernelExitGameWithStatus"},
};

void Register_LoadExecForUser()
{
	RegisterModule("LoadExecForUser", ARRAY_SIZE(LoadExecForUser), LoadExecForUser);
}



const HLEFunction ExceptionManagerForKernel[] =
{
	{0x3FB264FC, 0, "sceKernelRegisterExceptionHandler"},
	{0x5A837AD4, 0, "sceKernelRegisterPriorityExceptionHandler"},
	{0x565C0B0E, sceKernelRegisterDefaultExceptionHandler, "sceKernelRegisterDefaultExceptionHandler"},
	{0x1AA6CFFA, 0, "sceKernelReleaseExceptionHandler"},
	{0xDF83875E, 0, "sceKernelGetActiveDefaultExceptionHandler"},
	{0x291FF031, 0, "sceKernelReleaseDefaultExceptionHandler"},
	{0x15ADC862, 0, "sceKernelRegisterNmiHandler"},
	{0xB15357C9, 0, "sceKernelReleaseNmiHandler"},
};

void Register_ExceptionManagerForKernel()
{
	RegisterModule("ExceptionManagerForKernel", ARRAY_SIZE(ExceptionManagerForKernel), ExceptionManagerForKernel);
}<|MERGE_RESOLUTION|>--- conflicted
+++ resolved
@@ -83,15 +83,12 @@
 	__PowerInit();
 	__UtilityInit();
 	__UmdInit();
-<<<<<<< HEAD
 	__MpegInit(PSP_CoreParameter().useMediaEngine);
-=======
 	__CtrlInit();
 	__SslInit();
 
 	// "Internal" PSP libraries
 	__PPGeInit();
->>>>>>> 21332060
 
 	kernelRunning = true;
 	INFO_LOG(HLE, "Kernel initialized.");
@@ -108,12 +105,9 @@
 	INFO_LOG(HLE, "Shutting down kernel - %i kernel objects alive", kernelObjects.GetCount());
 	kernelObjects.Clear();
 
-<<<<<<< HEAD
 	__MpegShutdown();
-=======
 	__PPGeShutdown();
 
->>>>>>> 21332060
 	__GeShutdown();
 	__AudioShutdown();
 	__IoShutdown();
