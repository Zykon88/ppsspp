// Copyright (c) 2012- PPSSPP Project.

// This program is free software: you can redistribute it and/or modify
// it under the terms of the GNU General Public License as published by
// the Free Software Foundation, version 2.0 or later versions.

// This program is distributed in the hope that it will be useful,
// but WITHOUT ANY WARRANTY; without even the implied warranty of
// MERCHANTABILITY or FITNESS FOR A PARTICULAR PURPOSE.  See the
// GNU General Public License 2.0 for more details.

// A copy of the GPL 2.0 should have been included with the program.
// If not, see http://www.gnu.org/licenses/

// Official git repository and contact information can be found at
// https://github.com/hrydgard/ppsspp and http://www.ppsspp.org/.

#include <algorithm>
#include <map>
#include <mutex>
#include <set>
#include <queue>

#include "base/logging.h"

#include "Common/LogManager.h"
#include "Common/CommonTypes.h"
#include "Core/HLE/HLE.h"
#include "Core/HLE/HLETables.h"
#include "Core/MIPS/MIPSAnalyst.h"
#include "Core/MIPS/MIPSCodeUtils.h"
#include "Core/MIPS/MIPS.h"
#include "Core/MIPS/MIPSDebugInterface.h"
#include "Core/CoreTiming.h"
#include "Core/MemMapHelpers.h"
#include "Core/MIPS/JitCommon/JitCommon.h"
#include "Core/Reporting.h"
#include "Common/ChunkFile.h"

#include "Core/HLE/sceAudio.h"
#include "Core/HLE/sceKernel.h"
#include "Core/HLE/sceKernelMemory.h"
#include "Core/HLE/sceKernelThread.h"
#include "Core/HLE/sceKernelModule.h"
#include "Core/HLE/sceKernelInterrupt.h"
#include "Core/HLE/KernelThreadDebugInterface.h"
#include "Core/HLE/KernelWaitHelpers.h"
#include "Core/HLE/ThreadQueueList.h"

typedef struct
{
	WaitType type;
	const char *name;
} WaitTypeNames;

const WaitTypeNames waitTypeNames[] = {
	{ WAITTYPE_NONE,            "None" },
	{ WAITTYPE_SLEEP,           "Sleep" },
	{ WAITTYPE_DELAY,           "Delay" },
	{ WAITTYPE_SEMA,            "Semaphore" },
	{ WAITTYPE_EVENTFLAG,       "Event flag", },
	{ WAITTYPE_MBX,             "MBX" },
	{ WAITTYPE_VPL,             "VPL" },
	{ WAITTYPE_FPL,             "FPL" },
	{ WAITTYPE_MSGPIPE,         "Message pipe" },
	{ WAITTYPE_THREADEND,       "Thread end" },
	{ WAITTYPE_AUDIOCHANNEL,    "Audio channel" },
	{ WAITTYPE_UMD,             "UMD" },
	{ WAITTYPE_VBLANK,          "VBlank" },
	{ WAITTYPE_MUTEX,           "Mutex" },
	{ WAITTYPE_LWMUTEX,         "LwMutex" },
	{ WAITTYPE_CTRL,            "Control" },
	{ WAITTYPE_IO,              "IO" },
	{ WAITTYPE_GEDRAWSYNC,      "GeDrawSync" },
	{ WAITTYPE_GELISTSYNC,      "GeListSync" },
	{ WAITTYPE_MODULE,          "Module" },
	{ WAITTYPE_HLEDELAY,        "HleDelay" },
	{ WAITTYPE_TLSPL,           "TLS" },
	{ WAITTYPE_VMEM,            "Volatile Mem" },
	{ WAITTYPE_ASYNCIO,         "AsyncIO" },
};

const char *getWaitTypeName(WaitType type)
{
	int waitTypeNamesAmount = sizeof(waitTypeNames)/sizeof(WaitTypeNames);

	for (int i = 0; i < waitTypeNamesAmount; i++)
	{
		if (waitTypeNames[i].type == type)
		{
			return waitTypeNames[i].name;
		}
	}

	return "Unknown";
}

enum ThreadEventType {
	THREADEVENT_CREATE = 1,
	THREADEVENT_START  = 2,
	THREADEVENT_EXIT   = 4,
	THREADEVENT_DELETE = 8,
	THREADEVENT_SUPPORTED = THREADEVENT_CREATE | THREADEVENT_START | THREADEVENT_EXIT | THREADEVENT_DELETE,
};

bool __KernelThreadTriggerEvent(bool isKernel, SceUID threadID, ThreadEventType type);

enum {
	PSP_THREAD_ATTR_KERNEL       = 0x00001000,
	PSP_THREAD_ATTR_VFPU         = 0x00004000,
	PSP_THREAD_ATTR_SCRATCH_SRAM = 0x00008000, // Save/restore scratch as part of context???
	PSP_THREAD_ATTR_NO_FILLSTACK = 0x00100000, // No filling of 0xff.
	PSP_THREAD_ATTR_CLEAR_STACK  = 0x00200000, // Clear thread stack when deleted.
	PSP_THREAD_ATTR_LOW_STACK    = 0x00400000, // Allocate stack from bottom not top.
	PSP_THREAD_ATTR_USER         = 0x80000000,
	PSP_THREAD_ATTR_USBWLAN      = 0xa0000000,
	PSP_THREAD_ATTR_VSH          = 0xc0000000,

	// TODO: Support more, not even sure what all of these mean.
	PSP_THREAD_ATTR_USER_MASK    = 0xf8f060ff,
	PSP_THREAD_ATTR_USER_ERASE   = 0x78800000,
	PSP_THREAD_ATTR_SUPPORTED    = (PSP_THREAD_ATTR_KERNEL | PSP_THREAD_ATTR_VFPU | PSP_THREAD_ATTR_NO_FILLSTACK | PSP_THREAD_ATTR_CLEAR_STACK | PSP_THREAD_ATTR_LOW_STACK | PSP_THREAD_ATTR_USER)
};

struct NativeCallback
{
	SceUInt_le size;
	char name[32];
	SceUID_le threadId;
	u32_le entrypoint;
	u32_le commonArgument;

	s32_le notifyCount;
	s32_le notifyArg;
};

class PSPCallback : public KernelObject {
public:
	const char *GetName() override { return nc.name; }
	const char *GetTypeName() override { return "CallBack"; }

	void GetQuickInfo(char *ptr, int size) override {
		sprintf(ptr, "thread=%i, argument= %08x",
			//hackAddress,
			nc.threadId,
			nc.commonArgument);
	}

	~PSPCallback() {
	}

	static u32 GetMissingErrorCode() { return SCE_KERNEL_ERROR_UNKNOWN_CBID; }
	static int GetStaticIDType() { return SCE_KERNEL_TMID_Callback; }
	int GetIDType() const override { return SCE_KERNEL_TMID_Callback; }

	void DoState(PointerWrap &p) override
	{
		auto s = p.Section("Callback", 1);
		if (!s)
			return;

		p.Do(nc);
		// Saved values were moved to mips call, ignoring here.
		u32 legacySaved = 0;
		p.Do(legacySaved);
		p.Do(legacySaved);
		p.Do(legacySaved);
		p.Do(legacySaved);
		p.Do(legacySaved);
	}

	NativeCallback nc;
};

#if COMMON_LITTLE_ENDIAN
typedef WaitType WaitType_le;
#else
typedef swap_struct_t<WaitType, swap_32_t<WaitType> > WaitType_le;
#endif

// Real PSP struct, don't change the fields.
struct SceKernelThreadRunStatus
{
	SceSize_le size;
	u32_le status;
	s32_le currentPriority;
	WaitType_le waitType;
	SceUID_le waitID;
	s32_le wakeupCount;
	SceKernelSysClock runForClocks;
	s32_le numInterruptPreempts;
	s32_le numThreadPreempts;
	s32_le numReleases;
};

// Real PSP struct, don't change the fields.
struct NativeThread
{
	u32_le nativeSize;
	char name[KERNELOBJECT_MAX_NAME_LENGTH+1];

	// Threading stuff
	u32_le attr;
	u32_le status;
	u32_le entrypoint;
	u32_le initialStack;
	u32_le stackSize;
	u32_le gpreg;

	s32_le initialPriority;
	s32_le currentPriority;
	WaitType_le waitType;
	SceUID_le waitID;
	s32_le wakeupCount;
	s32_le exitStatus;
	SceKernelSysClock runForClocks;
	s32_le numInterruptPreempts;
	s32_le numThreadPreempts;
	s32_le numReleases;
};

struct ThreadWaitInfo {
	u32 waitValue;
	u32 timeoutPtr;
};

// Owns outstanding MIPS calls and provides a way to get them by ID.
class MipsCallManager {
public:
	MipsCallManager() : idGen_(0) {}
	u32 add(MipsCall *call) {
		u32 id = genId();
		calls_.insert(std::pair<int, MipsCall *>(id, call));
		return id;
	}
	MipsCall *get(u32 id) {
		auto iter = calls_.find(id);
		if (iter == calls_.end())
			return NULL;
		return iter->second;
	}
	MipsCall *pop(u32 id) {
		MipsCall *temp = calls_[id];
		calls_.erase(id);
		return temp;
	}
	void clear() {
		for (auto it = calls_.begin(), end = calls_.end(); it != end; ++it) {
			delete it->second;
		}
		calls_.clear();
		types_.clear();
		idGen_ = 0;
	}

	int registerActionType(ActionCreator creator) {
		types_.push_back(creator);
		return (int) types_.size() - 1;
	}

	void restoreActionType(int actionType, ActionCreator creator) {
		if (actionType >= (int) types_.size())
			types_.resize(actionType + 1, NULL);
		types_[actionType] = creator;
	}

	PSPAction *createActionByType(int actionType) {
		if (actionType < (int) types_.size() && types_[actionType] != NULL) {
			PSPAction *a = types_[actionType]();
			a->actionTypeID = actionType;
			return a;
		}
		return NULL;
	}

	void DoState(PointerWrap &p) {
		auto s = p.Section("MipsCallManager", 1);
		if (!s)
			return;

		p.Do(calls_);
		p.Do(idGen_);
	}

private:
	u32 genId() { return ++idGen_; }
	std::map<u32, MipsCall *> calls_;
	std::vector<ActionCreator> types_;
	u32 idGen_;
};

class ActionAfterMipsCall : public PSPAction
{
	ActionAfterMipsCall()
	{
		chainedAction = NULL;
	}

public:
	void run(MipsCall &call) override;

	static PSPAction *Create() {
		return new ActionAfterMipsCall();
	}

	void DoState(PointerWrap &p) override
	{
		auto s = p.Section("ActionAfterMipsCall", 1);
		if (!s)
			return;

		p.Do(threadID);
		p.Do(status);
		p.Do(waitType);
		p.Do(waitID);
		p.Do(waitInfo);
		p.Do(isProcessingCallbacks);
		p.Do(currentCallbackId);

		int chainedActionType = 0;
		if (chainedAction != NULL)
			chainedActionType = chainedAction->actionTypeID;
		p.Do(chainedActionType);

		if (chainedActionType != 0)
		{
			if (p.mode == p.MODE_READ)
				chainedAction = __KernelCreateAction(chainedActionType);
			chainedAction->DoState(p);
		}
	}

	SceUID threadID;

	// Saved thread state
	int status;
	WaitType waitType;
	int waitID;
	ThreadWaitInfo waitInfo;
	bool isProcessingCallbacks;
	SceUID currentCallbackId;

	PSPAction *chainedAction;
};

class ActionAfterCallback : public PSPAction
{
public:
	ActionAfterCallback() {}
	void run(MipsCall &call) override;

	static PSPAction *Create() {
		return new ActionAfterCallback;
	}

	void setCallback(SceUID cbId_)
	{
		cbId = cbId_;
	}

	void DoState(PointerWrap &p) override
	{
		auto s = p.Section("ActionAfterCallback", 1);
		if (!s)
			return;

		p.Do(cbId);
	}

	SceUID cbId;
};

class PSPThread : public KernelObject {
public:
	const char *GetName() override { return nt.name; }
	const char *GetTypeName() override { return "Thread"; }
	void GetQuickInfo(char *ptr, int size) override
	{
		sprintf(ptr, "pc= %08x sp= %08x %s %s %s %s %s %s (wt=%i wid=%i wv= %08x )",
			context.pc, context.r[MIPS_REG_SP],
			(nt.status & THREADSTATUS_RUNNING) ? "RUN" : "", 
			(nt.status & THREADSTATUS_READY) ? "READY" : "", 
			(nt.status & THREADSTATUS_WAIT) ? "WAIT" : "", 
			(nt.status & THREADSTATUS_SUSPEND) ? "SUSPEND" : "", 
			(nt.status & THREADSTATUS_DORMANT) ? "DORMANT" : "",
			(nt.status & THREADSTATUS_DEAD) ? "DEAD" : "",
			(int)nt.waitType,
			nt.waitID,
			waitInfo.waitValue);
	}

	static u32 GetMissingErrorCode() { return SCE_KERNEL_ERROR_UNKNOWN_THID; }
	static int GetStaticIDType() { return SCE_KERNEL_TMID_Thread; }
	int GetIDType() const override { return SCE_KERNEL_TMID_Thread; }

	bool AllocateStack(u32 &stackSize) {
		_assert_msg_(SCEKERNEL, stackSize >= 0x200, "thread stack should be 256 bytes or larger");

		FreeStack();

		bool fromTop = (nt.attr & PSP_THREAD_ATTR_LOW_STACK) == 0;
		if (nt.attr & PSP_THREAD_ATTR_KERNEL)
		{
			// Allocate stacks for kernel threads (idle) in kernel RAM
			currentStack.start = kernelMemory.Alloc(stackSize, fromTop, (std::string("stack/") + nt.name).c_str());
		}
		else
		{
			currentStack.start = userMemory.Alloc(stackSize, fromTop, (std::string("stack/") + nt.name).c_str());
		}
		if (currentStack.start == (u32)-1)
		{
			currentStack.start = 0;
			nt.initialStack = 0;
			ERROR_LOG(SCEKERNEL, "Failed to allocate stack for thread");
			return false;
		}

		nt.initialStack = currentStack.start;
		nt.stackSize = stackSize;
		return true;
	}

	bool FillStack() {
		// Fill the stack.
		if ((nt.attr & PSP_THREAD_ATTR_NO_FILLSTACK) == 0) {
			Memory::Memset(currentStack.start, 0xFF, nt.stackSize);
		}
		context.r[MIPS_REG_SP] = currentStack.start + nt.stackSize;
		currentStack.end = context.r[MIPS_REG_SP];
		// The k0 section is 256 bytes at the top of the stack.
		context.r[MIPS_REG_SP] -= 256;
		context.r[MIPS_REG_K0] = context.r[MIPS_REG_SP];
		u32 k0 = context.r[MIPS_REG_K0];
		Memory::Memset(k0, 0, 0x100);
		Memory::Write_U32(GetUID(),        k0 + 0xc0);
		Memory::Write_U32(nt.initialStack, k0 + 0xc8);
		Memory::Write_U32(0xffffffff,      k0 + 0xf8);
		Memory::Write_U32(0xffffffff,      k0 + 0xfc);
		// After k0 comes the arguments, which is done by sceKernelStartThread().

		Memory::Write_U32(GetUID(), nt.initialStack);
		return true;
	}

	void FreeStack() {
		if (currentStack.start != 0) {
			DEBUG_LOG(SCEKERNEL, "Freeing thread stack %s", nt.name);

			if ((nt.attr & PSP_THREAD_ATTR_CLEAR_STACK) != 0 && nt.initialStack != 0) {
				Memory::Memset(nt.initialStack, 0, nt.stackSize);
			}

			if (nt.attr & PSP_THREAD_ATTR_KERNEL) {
				kernelMemory.Free(currentStack.start);
			} else {
				userMemory.Free(currentStack.start);
			}
			currentStack.start = 0;
		}
	}

	bool PushExtendedStack(u32 size)
	{
		u32 stack = userMemory.Alloc(size, true, (std::string("extended/") + nt.name).c_str());
		if (stack == (u32)-1)
			return false;

		pushedStacks.push_back(currentStack);
		currentStack.start = stack;
		currentStack.end = stack + size;
		nt.initialStack = currentStack.start;
		nt.stackSize = currentStack.end - currentStack.start;

		// We still drop the threadID at the bottom and fill it, but there's no k0.
		Memory::Memset(currentStack.start, 0xFF, nt.stackSize);
		Memory::Write_U32(GetUID(), nt.initialStack);
		return true;
	}

	bool PopExtendedStack()
	{
		if (pushedStacks.size() == 0)
			return false;

		userMemory.Free(currentStack.start);
		currentStack = pushedStacks.back();
		pushedStacks.pop_back();
		nt.initialStack = currentStack.start;
		nt.stackSize = currentStack.end - currentStack.start;
		return true;
	}

	PSPThread() : debug(currentMIPS, context) {
		currentStack.start = 0;
	}

	// Can't use a destructor since savestates will call that too.
	void Cleanup()
	{
		// Callbacks are automatically deleted when their owning thread is deleted.
		for (auto it = callbacks.begin(), end = callbacks.end(); it != end; ++it)
			kernelObjects.Destroy<PSPCallback>(*it);

		if (pushedStacks.size() != 0)
		{
			WARN_LOG_REPORT(SCEKERNEL, "Thread ended within an extended stack");
			for (size_t i = 0; i < pushedStacks.size(); ++i)
				userMemory.Free(pushedStacks[i].start);
		}
		FreeStack();
	}

	void setReturnValue(u32 retval);
	void setReturnValue(u64 retval);
	void resumeFromWait();
	bool isWaitingFor(WaitType type, int id) const;
	int getWaitID(WaitType type) const;
	ThreadWaitInfo getWaitInfo() const;

	// Utils
	inline bool isRunning() const { return (nt.status & THREADSTATUS_RUNNING) != 0; }
	inline bool isStopped() const { return (nt.status & THREADSTATUS_DORMANT) != 0; }
	inline bool isReady() const { return (nt.status & THREADSTATUS_READY) != 0; }
	inline bool isWaiting() const { return (nt.status & THREADSTATUS_WAIT) != 0; }
	inline bool isSuspended() const { return (nt.status & THREADSTATUS_SUSPEND) != 0; }

	void DoState(PointerWrap &p) override
	{
		auto s = p.Section("Thread", 1, 5);
		if (!s)
			return;

		p.Do(nt);
		p.Do(waitInfo);
		p.Do(moduleId);
		p.Do(isProcessingCallbacks);
		p.Do(currentMipscallId);
		p.Do(currentCallbackId);

		// TODO: If we want to "version" a DoState method here, we can just use minVer = 0.
		p.Do(context);

		if (s <= 3)
		{
			// We must have been loading an old state if we're here.
			// Reorder VFPU data to new order.
			float temp[128];
			memcpy(temp, context.v, 128 * sizeof(float));
			for (int i = 0; i < 128; i++) {
				context.v[voffset[i]] = temp[i];
			}
		}

		if (s <= 2)
		{
			context.other[4] = context.other[5];
			context.other[3] = context.other[4];
		}
		if (s <= 4)
			std::swap(context.hi, context.lo);

		p.Do(callbacks);

		p.Do(pendingMipsCalls);
		p.Do(pushedStacks);
		p.Do(currentStack);

		if (s >= 2)
		{
			p.Do(waitingThreads);
			p.Do(pausedWaits);
		}
	}

	NativeThread nt;

	ThreadWaitInfo waitInfo;
	SceUID moduleId;

	bool isProcessingCallbacks;
	u32 currentMipscallId;
	SceUID currentCallbackId;

	PSPThreadContext context;
	KernelThreadDebugInterface debug;

	std::vector<SceUID> callbacks;

	std::list<u32> pendingMipsCalls;

	struct StackInfo {
		u32 start;
		u32 end;
	};
	// This is a stack of... stacks, since sceKernelExtendThreadStack() can recurse.
	// These are stacks that aren't "active" right now, but will pop off once the func returns.
	std::vector<StackInfo> pushedStacks;

	StackInfo currentStack;

	// For thread end.
	std::vector<SceUID> waitingThreads;
	// Key is the callback id it was for, or if no callback, the thread id.
	std::map<SceUID, u64> pausedWaits;
};

struct WaitTypeFuncs
{
	WaitBeginCallbackFunc beginFunc;
	WaitEndCallbackFunc endFunc;
};

bool __KernelExecuteMipsCallOnCurrentThread(u32 callId, bool reschedAfter);

PSPThread *__KernelCreateThread(SceUID &id, SceUID moduleID, const char *name, u32 entryPoint, u32 priority, int stacksize, u32 attr);
void __KernelResetThread(PSPThread *t, int lowestPriority);
void __KernelCancelWakeup(SceUID threadID);
void __KernelCancelThreadEndTimeout(SceUID threadID);
bool __KernelCheckThreadCallbacks(PSPThread *thread, bool force);

//////////////////////////////////////////////////////////////////////////
//STATE BEGIN
//////////////////////////////////////////////////////////////////////////
int g_inCbCount = 0;
// Normally, the same as currentThread.  In an interrupt, remembers the callback's thread id.
SceUID currentCallbackThreadID = 0;
int readyCallbacksCount = 0;
SceUID currentThread;
PSPThread *currentThreadPtr;
u32 idleThreadHackAddr;
u32 threadReturnHackAddr;
u32 cbReturnHackAddr;
u32 intReturnHackAddr;
u32 extendReturnHackAddr;
u32 moduleReturnHackAddr;
std::vector<ThreadCallback> threadEndListeners;

typedef std::vector<SceUID> ThreadEventHandlerList;
static std::map<SceUID, ThreadEventHandlerList> threadEventHandlers;
static std::vector<SceUID> pendingDeleteThreads;

// Lists all thread ids that aren't deleted/etc.
std::vector<SceUID> threadqueue;
// Only for debugger, so not needed to read, just write.
std::mutex threadqueueLock;

// Lists only ready thread ids.
ThreadQueueList threadReadyQueue;

SceUID threadIdleID[2];

int eventScheduledWakeup;
int eventThreadEndTimeout;

bool dispatchEnabled = true;

MipsCallManager mipsCalls;
int actionAfterCallback;
int actionAfterMipsCall;

// When inside a callback, delays are "paused", and rechecked after the callback returns.
std::map<SceUID, u64> pausedDelays;

// Doesn't need state saving.
WaitTypeFuncs waitTypeFuncs[NUM_WAITTYPES];

// Doesn't really need state saving, just for logging purposes.
static u64 lastSwitchCycles = 0;

//////////////////////////////////////////////////////////////////////////
//STATE END
//////////////////////////////////////////////////////////////////////////

int __KernelRegisterActionType(ActionCreator creator)
{
	return mipsCalls.registerActionType(creator);
}

void __KernelRestoreActionType(int actionType, ActionCreator creator)
{
	mipsCalls.restoreActionType(actionType, creator);
}

PSPAction *__KernelCreateAction(int actionType)
{
	return mipsCalls.createActionByType(actionType);
}

void MipsCall::DoState(PointerWrap &p)
{
	auto s = p.Section("MipsCall", 1);
	if (!s)
		return;

	p.Do(entryPoint);
	p.Do(cbId);
	p.DoArray(args, ARRAY_SIZE(args));
	p.Do(numArgs);
	// No longer used.
	u32 legacySavedIdRegister = 0;
	p.Do(legacySavedIdRegister);
	u32 legacySavedRa = 0;
	p.Do(legacySavedRa);
	p.Do(savedPc);
	p.Do(savedV0);
	p.Do(savedV1);
	p.Do(tag);
	p.Do(savedId);
	p.Do(reschedAfter);

	int actionTypeID = 0;
	if (doAfter != NULL)
		actionTypeID = doAfter->actionTypeID;
	p.Do(actionTypeID);
	if (actionTypeID != 0)
	{
		if (p.mode == p.MODE_READ)
			doAfter = __KernelCreateAction(actionTypeID);
		doAfter->DoState(p);
	}
}

void MipsCall::setReturnValue(u32 value)
{
	savedV0 = value;
}

void MipsCall::setReturnValue(u64 value)
{
	savedV0 = value & 0xFFFFFFFF;
	savedV1 = (value >> 32) & 0xFFFFFFFF;
}

inline PSPThread *__GetCurrentThread() {
	return currentThreadPtr;
}

inline void __SetCurrentThread(PSPThread *thread, SceUID threadID, const char *name) {
	currentThread = threadID;
	currentThreadPtr = thread;
	hleCurrentThreadName = name;
}

u32 __KernelMipsCallReturnAddress() {
	return cbReturnHackAddr;
}

u32 __KernelInterruptReturnAddress() {
	return intReturnHackAddr;
}

static void __KernelDelayBeginCallback(SceUID threadID, SceUID prevCallbackId) {
	SceUID pauseKey = prevCallbackId == 0 ? threadID : prevCallbackId;

	u32 error;
	SceUID waitID = __KernelGetWaitID(threadID, WAITTYPE_DELAY, error);
	if (waitID == threadID) {
		// Most waits need to keep track of waiting threads, delays don't.  Use a fake list.
		std::vector<SceUID> dummy;
		HLEKernel::WaitBeginCallback(threadID, prevCallbackId, eventScheduledWakeup, dummy, pausedDelays, true);
		DEBUG_LOG(SCEKERNEL, "sceKernelDelayThreadCB: Suspending delay for callback");
	}
	else
		WARN_LOG_REPORT(SCEKERNEL, "sceKernelDelayThreadCB: beginning callback with bad wait?");
}

static void __KernelDelayEndCallback(SceUID threadID, SceUID prevCallbackId) {
	SceUID pauseKey = prevCallbackId == 0 ? threadID : prevCallbackId;

	if (pausedDelays.find(pauseKey) == pausedDelays.end())
	{
		// This probably should not happen.
		WARN_LOG_REPORT(SCEKERNEL, "sceKernelDelayThreadCB: cannot find delay deadline");
		__KernelResumeThreadFromWait(threadID, 0);
		return;
	}

	u64 delayDeadline = pausedDelays[pauseKey];
	pausedDelays.erase(pauseKey);

	// TODO: Don't wake up if __KernelCurHasReadyCallbacks()?

	s64 cyclesLeft = delayDeadline - CoreTiming::GetTicks();
	if (cyclesLeft < 0)
		__KernelResumeThreadFromWait(threadID, 0);
	else
	{
		CoreTiming::ScheduleEvent(cyclesLeft, eventScheduledWakeup, __KernelGetCurThread());
		DEBUG_LOG(SCEKERNEL, "sceKernelDelayThreadCB: Resuming delay after callback");
	}
}

static void __KernelSleepBeginCallback(SceUID threadID, SceUID prevCallbackId) {
	DEBUG_LOG(SCEKERNEL, "sceKernelSleepThreadCB: Suspending sleep for callback");
}

static void __KernelSleepEndCallback(SceUID threadID, SceUID prevCallbackId) {
	u32 error;
	PSPThread *thread = kernelObjects.Get<PSPThread>(threadID, error);
	if (!thread) {
		// This probably should not happen.
		WARN_LOG_REPORT(SCEKERNEL, "sceKernelSleepThreadCB: thread deleted?");
		return;
	}

	// TODO: Don't wake up if __KernelCurHasReadyCallbacks()?

	if (thread->nt.wakeupCount > 0) {
		thread->nt.wakeupCount--;
		DEBUG_LOG(SCEKERNEL, "sceKernelSleepThreadCB: resume from callback, wakeupCount decremented to %i", thread->nt.wakeupCount);
		__KernelResumeThreadFromWait(threadID, 0);
	} else {
		DEBUG_LOG(SCEKERNEL, "sceKernelSleepThreadCB: Resuming sleep after callback");
	}
}

static void __KernelThreadEndBeginCallback(SceUID threadID, SceUID prevCallbackId)
{
	auto result = HLEKernel::WaitBeginCallback<PSPThread, WAITTYPE_THREADEND, SceUID>(threadID, prevCallbackId, eventThreadEndTimeout);
	if (result == HLEKernel::WAIT_CB_SUCCESS)
		DEBUG_LOG(SCEKERNEL, "sceKernelWaitThreadEndCB: Suspending wait for callback");
	else if (result == HLEKernel::WAIT_CB_BAD_WAIT_DATA)
		ERROR_LOG_REPORT(SCEKERNEL, "sceKernelWaitThreadEndCB: wait not found to pause for callback");
	else
		WARN_LOG_REPORT(SCEKERNEL, "sceKernelWaitThreadEndCB: beginning callback with bad wait id?");
}

static bool __KernelCheckResumeThreadEnd(PSPThread *t, SceUID waitingThreadID, u32 &error, int result, bool &wokeThreads) {
	if (!HLEKernel::VerifyWait(waitingThreadID, WAITTYPE_THREADEND, t->GetUID()))
		return true;

	if (t->nt.status == THREADSTATUS_DORMANT) {
		u32 timeoutPtr = __KernelGetWaitTimeoutPtr(waitingThreadID, error);
		s64 cyclesLeft = CoreTiming::UnscheduleEvent(eventThreadEndTimeout, waitingThreadID);
		if (timeoutPtr != 0)
			Memory::Write_U32((u32) cyclesToUs(cyclesLeft), timeoutPtr);
		s32 exitStatus = t->nt.exitStatus;
		__KernelResumeThreadFromWait(waitingThreadID, exitStatus);
		return true;
	}

	return false;
}

static void __KernelThreadEndEndCallback(SceUID threadID, SceUID prevCallbackId)
{
	auto result = HLEKernel::WaitEndCallback<PSPThread, WAITTYPE_THREADEND, SceUID>(threadID, prevCallbackId, eventThreadEndTimeout, __KernelCheckResumeThreadEnd);
	if (result == HLEKernel::WAIT_CB_RESUMED_WAIT)
		DEBUG_LOG(SCEKERNEL, "sceKernelWaitThreadEndCB: Resuming wait from callback");
}

u32 __KernelSetThreadRA(SceUID threadID, u32 nid)
{
	u32 newRA;
	switch (nid)
	{
	case NID_MODULERETURN:
		newRA = moduleReturnHackAddr;
		break;
	default:
		ERROR_LOG_REPORT(SCEKERNEL, "__KernelSetThreadRA(): invalid RA address");
		return -1;
	}

	if (threadID == currentThread)
		currentMIPS->r[MIPS_REG_RA] = newRA;
	else
	{
		u32 error;
		PSPThread *thread = kernelObjects.Get<PSPThread>(threadID, error);
		if (!thread)
			return error;

		thread->context.r[MIPS_REG_RA] = newRA;
	}

	return 0;
}

void hleScheduledWakeup(u64 userdata, int cyclesLate);
void hleThreadEndTimeout(u64 userdata, int cyclesLate);

static void __KernelWriteFakeSysCall(u32 nid, u32 *ptr, u32 &pos)
{
	*ptr = pos;
	pos += 8;
	WriteSyscall("FakeSysCalls", nid, *ptr);
	MIPSAnalyst::PrecompileFunction(*ptr, 8);
}

void __KernelThreadingInit()
{
	struct ThreadHack
	{
		u32 nid;
		u32 *addr;
	};

	// Yeah, this is straight out of JPCSP, I should be ashamed.
	const static u32_le idleThreadCode[] = {
		MIPS_MAKE_LUI(MIPS_REG_RA, 0x0800),
		MIPS_MAKE_JR_RA(),
		MIPS_MAKE_SYSCALL("FakeSysCalls", "_sceKernelIdle"),
		MIPS_MAKE_BREAK(0),
	};

	// If you add another func here, don't forget __KernelThreadingDoState() below.
	static ThreadHack threadHacks[] = {
		{NID_THREADRETURN, &threadReturnHackAddr},
		{NID_CALLBACKRETURN, &cbReturnHackAddr},
		{NID_INTERRUPTRETURN, &intReturnHackAddr},
		{NID_EXTENDRETURN, &extendReturnHackAddr},
		{NID_MODULERETURN, &moduleReturnHackAddr},
	};
	u32 blockSize = sizeof(idleThreadCode) + ARRAY_SIZE(threadHacks) * 2 * 4;  // The thread code above plus 8 bytes per "hack"

	dispatchEnabled = true;
	memset(waitTypeFuncs, 0, sizeof(waitTypeFuncs));

	__SetCurrentThread(NULL, 0, NULL);
	g_inCbCount = 0;
	currentCallbackThreadID = 0;
	readyCallbacksCount = 0;
	lastSwitchCycles = 0;
	idleThreadHackAddr = kernelMemory.Alloc(blockSize, false, "threadrethack");

	Memory::Memcpy(idleThreadHackAddr, idleThreadCode, sizeof(idleThreadCode));

	u32 pos = idleThreadHackAddr + sizeof(idleThreadCode);
	for (size_t i = 0; i < ARRAY_SIZE(threadHacks); ++i) {
		__KernelWriteFakeSysCall(threadHacks[i].nid, threadHacks[i].addr, pos);
	}

	eventScheduledWakeup = CoreTiming::RegisterEvent("ScheduledWakeup", &hleScheduledWakeup);
	eventThreadEndTimeout = CoreTiming::RegisterEvent("ThreadEndTimeout", &hleThreadEndTimeout);
	actionAfterMipsCall = __KernelRegisterActionType(ActionAfterMipsCall::Create);
	actionAfterCallback = __KernelRegisterActionType(ActionAfterCallback::Create);

	// Create the two idle threads, as well. With the absolute minimal possible priority.
	// 4096 stack size - don't know what the right value is. Hm, if callbacks are ever to run on these threads...
	__KernelResetThread(__KernelCreateThread(threadIdleID[0], 0, "idle0", idleThreadHackAddr, 0x7f, 4096, PSP_THREAD_ATTR_KERNEL), 0);
	__KernelResetThread(__KernelCreateThread(threadIdleID[1], 0, "idle1", idleThreadHackAddr, 0x7f, 4096, PSP_THREAD_ATTR_KERNEL), 0);
	// These idle threads are later started in LoadExec, which calls __KernelStartIdleThreads below.

	__KernelListenThreadEnd(__KernelCancelWakeup);
	__KernelListenThreadEnd(__KernelCancelThreadEndTimeout);

	__KernelRegisterWaitTypeFuncs(WAITTYPE_DELAY, __KernelDelayBeginCallback, __KernelDelayEndCallback);
	__KernelRegisterWaitTypeFuncs(WAITTYPE_SLEEP, __KernelSleepBeginCallback, __KernelSleepEndCallback);
	__KernelRegisterWaitTypeFuncs(WAITTYPE_THREADEND, __KernelThreadEndBeginCallback, __KernelThreadEndEndCallback);
}

void __KernelThreadingDoState(PointerWrap &p)
{
	auto s = p.Section("sceKernelThread", 1, 3);
	if (!s)
		return;

	p.Do(g_inCbCount);
	p.Do(currentCallbackThreadID);
	p.Do(readyCallbacksCount);
	p.Do(idleThreadHackAddr);
	p.Do(threadReturnHackAddr);
	p.Do(cbReturnHackAddr);
	p.Do(intReturnHackAddr);
	p.Do(extendReturnHackAddr);
	p.Do(moduleReturnHackAddr);

	p.Do(currentThread);
	SceUID dv = 0;
	p.Do(threadqueue, dv);
	p.DoArray(threadIdleID, ARRAY_SIZE(threadIdleID));
	p.Do(dispatchEnabled);

	p.Do(threadReadyQueue);

	p.Do(eventScheduledWakeup);
	CoreTiming::RestoreRegisterEvent(eventScheduledWakeup, "ScheduledWakeup", &hleScheduledWakeup);
	p.Do(eventThreadEndTimeout);
	CoreTiming::RestoreRegisterEvent(eventThreadEndTimeout, "ThreadEndTimeout", &hleThreadEndTimeout);
	p.Do(actionAfterMipsCall);
	__KernelRestoreActionType(actionAfterMipsCall, ActionAfterMipsCall::Create);
	p.Do(actionAfterCallback);
	__KernelRestoreActionType(actionAfterCallback, ActionAfterCallback::Create);

	p.Do(pausedDelays);

	__SetCurrentThread(kernelObjects.GetFast<PSPThread>(currentThread), currentThread, __KernelGetThreadName(currentThread));
	lastSwitchCycles = CoreTiming::GetTicks();

	if (s >= 2)
		p.Do(threadEventHandlers);
	if (s >= 3)
		p.Do(pendingDeleteThreads);
}

void __KernelThreadingDoStateLate(PointerWrap &p)
{
	// We do this late to give modules time to register actions.
	mipsCalls.DoState(p);
	p.DoMarker("sceKernelThread Late");
}

KernelObject *__KernelThreadObject()
{
	return new PSPThread;
}

KernelObject *__KernelCallbackObject()
{
	return new PSPCallback;
}

void __KernelListenThreadEnd(ThreadCallback callback)
{
	threadEndListeners.push_back(callback);
}

static void __KernelFireThreadEnd(SceUID threadID)
{
	for (auto iter = threadEndListeners.begin(), end = threadEndListeners.end(); iter != end; ++iter)
	{
		ThreadCallback cb = *iter;
		cb(threadID);
	}
}

// TODO: Use __KernelChangeThreadState instead?  It has other affects...
static void __KernelChangeReadyState(PSPThread *thread, SceUID threadID, bool ready) {
	// Passing the id as a parameter is just an optimization, if it's wrong it will cause havoc.
	_dbg_assert_msg_(SCEKERNEL, thread->GetUID() == threadID, "Incorrect threadID");
	int prio = thread->nt.currentPriority;

	if (thread->isReady())
	{
		if (!ready)
			threadReadyQueue.remove(prio, threadID);
	}
	else if (ready)
	{
		if (thread->isRunning())
			threadReadyQueue.push_front(prio, threadID);
		else
			threadReadyQueue.push_back(prio, threadID);
		thread->nt.status = THREADSTATUS_READY;
	}
}

static void __KernelChangeReadyState(SceUID threadID, bool ready)
{
	u32 error;
	PSPThread *thread = kernelObjects.Get<PSPThread>(threadID, error);
	if (thread)
		__KernelChangeReadyState(thread, threadID, ready);
	else
		WARN_LOG(SCEKERNEL, "Trying to change the ready state of an unknown thread?");
}

void __KernelStartIdleThreads(SceUID moduleId)
{
	for (int i = 0; i < 2; i++)
	{
		u32 error;
		PSPThread *t = kernelObjects.Get<PSPThread>(threadIdleID[i], error);
		t->nt.gpreg = __KernelGetModuleGP(moduleId);
		t->context.r[MIPS_REG_GP] = t->nt.gpreg;
		//t->context.pc += 4;	// ADJUSTPC
		threadReadyQueue.prepare(t->nt.currentPriority);
		__KernelChangeReadyState(t, threadIdleID[i], true);
	}
}

bool __KernelSwitchOffThread(const char *reason)
{
	if (!reason)
		reason = "switch off thread";

	SceUID threadID = currentThread;

	if (threadID != threadIdleID[0] && threadID != threadIdleID[1])
	{
		PSPThread *current = __GetCurrentThread();
		if (current && current->isRunning())
			__KernelChangeReadyState(current, threadID, true);

		// Idle 0 chosen entirely arbitrarily.
		PSPThread *t = kernelObjects.GetFast<PSPThread>(threadIdleID[0]);
		if (t)
		{
			hleSkipDeadbeef();
			__KernelSwitchContext(t, reason);
			return true;
		}
		else
			ERROR_LOG(SCEKERNEL, "Unable to switch to idle thread.");
	}

	return false;
}

bool __KernelSwitchToThread(SceUID threadID, const char *reason)
{
	if (!reason)
		reason = "switch to thread";

	if (currentThread != threadIdleID[0] && currentThread != threadIdleID[1])
	{
		ERROR_LOG_REPORT(SCEKERNEL, "__KernelSwitchToThread used when already on a thread.");
		return false;
	}

	if (currentThread == threadID)
		return false;

	u32 error;
	PSPThread *t = kernelObjects.Get<PSPThread>(threadID, error);
	if (!t)
	{
		ERROR_LOG_REPORT(SCEKERNEL, "__KernelSwitchToThread: %x doesn't exist", threadID);
		hleReSchedule("switch to deleted thread");
	}
	else if (t->isReady() || t->isRunning())
	{
		PSPThread *current = __GetCurrentThread();
		if (current && current->isRunning())
			__KernelChangeReadyState(current, currentThread, true);

		__KernelSwitchContext(t, reason);
		return true;
	}
	else
	{
		hleReSchedule("switch to waiting thread");
	}

	return false;
}

void __KernelIdle()
{
	// Don't skip 0xDEADBEEF here, this is called directly bypassing CallSyscall().
	// That means the hle flag would stick around until the next call.

	CoreTiming::Idle();
	// We Advance within __KernelReSchedule(), so anything that has now happened after idle
	// will be triggered properly upon reschedule.
	__KernelReSchedule("idle");
}

void __KernelThreadingShutdown() {
	std::lock_guard<std::mutex> guard(threadqueueLock);

	kernelMemory.Free(threadReturnHackAddr);
	threadqueue.clear();
	threadReadyQueue.clear();
	threadEndListeners.clear();
	mipsCalls.clear();
	threadReturnHackAddr = 0;
	cbReturnHackAddr = 0;
	__SetCurrentThread(NULL, 0, NULL);
	intReturnHackAddr = 0;
	pausedDelays.clear();
	threadEventHandlers.clear();
	pendingDeleteThreads.clear();
}

const char *__KernelGetThreadName(SceUID threadID)
{
	u32 error;
	PSPThread *t = kernelObjects.Get<PSPThread>(threadID, error);
	if (t)
		return t->nt.name;
	return "ERROR";
}

bool KernelIsThreadDormant(SceUID threadID) {
	u32 error;
	PSPThread *t = kernelObjects.Get<PSPThread>(threadID, error);
	if (t)
		return (t->nt.status & (THREADSTATUS_DEAD | THREADSTATUS_DORMANT)) != 0;
	return 0;
}

u32 __KernelGetWaitValue(SceUID threadID, u32 &error) {
	PSPThread *t = kernelObjects.Get<PSPThread>(threadID, error);
	if (t) {
		return t->getWaitInfo().waitValue;
	} else {
		ERROR_LOG(SCEKERNEL, "__KernelGetWaitValue ERROR: thread %i", threadID);
		return 0;
	}
}

u32 __KernelGetWaitTimeoutPtr(SceUID threadID, u32 &error) {
	PSPThread *t = kernelObjects.Get<PSPThread>(threadID, error);
	if (t) {
		return t->getWaitInfo().timeoutPtr;
	} else {
		ERROR_LOG(SCEKERNEL, "__KernelGetWaitTimeoutPtr ERROR: thread %i", threadID);
		return 0;
	}
}

SceUID __KernelGetWaitID(SceUID threadID, WaitType type, u32 &error) {
	PSPThread *t = kernelObjects.Get<PSPThread>(threadID, error);
	if (t) {
		return t->getWaitID(type);
	} else {
		ERROR_LOG(SCEKERNEL, "__KernelGetWaitID ERROR: thread %i", threadID);
		return -1;
	}
}

SceUID __KernelGetCurrentCallbackID(SceUID threadID, u32 &error) {
	PSPThread *t = kernelObjects.Get<PSPThread>(threadID, error);
	if (t) {
		return t->currentCallbackId;
	} else {
		ERROR_LOG(SCEKERNEL, "__KernelGetCurrentCallbackID ERROR: thread %i", threadID);
		return 0;
	}
}

u32 sceKernelReferThreadStatus(u32 threadID, u32 statusPtr)
{
	static const u32 THREADINFO_SIZE = 104;
	static const u32 THREADINFO_SIZE_AFTER_260 = 108;

	if (threadID == 0)
		threadID = __KernelGetCurThread();

	u32 error;
	PSPThread *t = kernelObjects.Get<PSPThread>(threadID, error);
	if (!t) {
		hleEatCycles(700);
		hleReSchedule("refer thread status");
		return hleLogError(SCEKERNEL, error, "bad thread");
	}

	u32 wantedSize = Memory::Read_U32(statusPtr);

	if (sceKernelGetCompiledSdkVersion() > 0x02060010) {
		if (wantedSize > THREADINFO_SIZE_AFTER_260) {
			hleEatCycles(1200);
			hleReSchedule("refer thread status");
			return hleLogError(SCEKERNEL, SCE_KERNEL_ERROR_ILLEGAL_SIZE, "bad size %d", wantedSize);
		}

		t->nt.nativeSize = THREADINFO_SIZE_AFTER_260;
		if (wantedSize != 0)
			Memory::Memcpy(statusPtr, &t->nt, std::min(wantedSize, (u32)sizeof(t->nt)));
		// TODO: What is this value?  Basic tests show 0...
		if (wantedSize > sizeof(t->nt))
			Memory::Memset(statusPtr + sizeof(t->nt), 0, wantedSize - sizeof(t->nt));
	} else {
		t->nt.nativeSize = THREADINFO_SIZE;
		u32 sz = std::min(THREADINFO_SIZE, wantedSize);
		if (sz != 0)
			Memory::Memcpy(statusPtr, &t->nt, sz);
	}

	hleEatCycles(1400);
	hleReSchedule("refer thread status");
	return hleLogSuccessVerboseI(SCEKERNEL, 0);
}

// Thanks JPCSP
u32 sceKernelReferThreadRunStatus(u32 threadID, u32 statusPtr)
{
	if (threadID == 0)
		threadID = __KernelGetCurThread();

	u32 error;
	PSPThread *t = kernelObjects.Get<PSPThread>(threadID, error);
	if (!t)
	{
		ERROR_LOG(SCEKERNEL,"sceKernelReferThreadRunStatus Error %08x", error);
		return error;
	}

	DEBUG_LOG(SCEKERNEL,"sceKernelReferThreadRunStatus(%i, %08x)", threadID, statusPtr);
	if (!Memory::IsValidAddress(statusPtr))
		return -1;

	auto runStatus = PSPPointer<SceKernelThreadRunStatus>::Create(statusPtr);

	// TODO: Check size?
	runStatus->size = sizeof(SceKernelThreadRunStatus);
	runStatus->status = t->nt.status;
	runStatus->currentPriority = t->nt.currentPriority;
	runStatus->waitType = t->nt.waitType;
	runStatus->waitID = t->nt.waitID;
	runStatus->wakeupCount = t->nt.wakeupCount;
	runStatus->runForClocks = t->nt.runForClocks;
	runStatus->numInterruptPreempts = t->nt.numInterruptPreempts;
	runStatus->numThreadPreempts = t->nt.numThreadPreempts;
	runStatus->numReleases = t->nt.numReleases;

	return 0;
}

int sceKernelGetThreadExitStatus(SceUID threadID)
{
	u32 error;
	PSPThread *t = kernelObjects.Get<PSPThread>(threadID, error);
	if (t)
	{
		if (t->nt.status == THREADSTATUS_DORMANT) // TODO: can be dormant before starting, too, need to avoid that
		{
			DEBUG_LOG(SCEKERNEL,"sceKernelGetThreadExitStatus(%i)", threadID);
			return t->nt.exitStatus;
		}
		else
		{
			DEBUG_LOG(SCEKERNEL,"sceKernelGetThreadExitStatus(%i): not dormant", threadID);
			return SCE_KERNEL_ERROR_NOT_DORMANT;
		}
	}
	else
	{
		ERROR_LOG(SCEKERNEL,"sceKernelGetThreadExitStatus Error %08x", error);
		return SCE_KERNEL_ERROR_UNKNOWN_THID;
	}
}

u32 sceKernelGetThreadmanIdType(u32 uid) {
	int type;
	if (kernelObjects.GetIDType(uid, &type)) {
		if (type < 0x1000) {
			DEBUG_LOG(SCEKERNEL, "%i=sceKernelGetThreadmanIdType(%i)", type, uid);
			return type;
		} else {
			// This means a partition memory block or module, etc.
			ERROR_LOG(SCEKERNEL, "sceKernelGetThreadmanIdType(%i): invalid object type %i", uid, type);
			return SCE_KERNEL_ERROR_ILLEGAL_ARGUMENT;
		}
	} else {
		ERROR_LOG(SCEKERNEL, "sceKernelGetThreadmanIdType(%i) - FAILED", uid);
		return SCE_KERNEL_ERROR_ILLEGAL_ARGUMENT;
	}
}

static bool __ThreadmanIdListIsSleeping(const PSPThread *t) {
	return t->isWaitingFor(WAITTYPE_SLEEP, 0);
}

static bool __ThreadmanIdListIsDelayed(const PSPThread *t) {
	return t->isWaitingFor(WAITTYPE_DELAY, t->GetUID());
}

static bool __ThreadmanIdListIsSuspended(const PSPThread *t) {
	return t->isSuspended();
}

static bool __ThreadmanIdListIsDormant(const PSPThread *t) {
	return t->isStopped();
}

u32 sceKernelGetThreadmanIdList(u32 type, u32 readBufPtr, u32 readBufSize, u32 idCountPtr) {
	if (readBufSize >= 0x8000000) {
		// Not exact, it's probably if the sum ends up negative or something.
		ERROR_LOG_REPORT(SCEKERNEL, "sceKernelGetThreadmanIdList(%i, %08x, %i, %08x): invalid size", type, readBufPtr, readBufSize, idCountPtr);
		return SCE_KERNEL_ERROR_ILLEGAL_ADDR;
	}
	if (!Memory::IsValidAddress(readBufPtr) && readBufSize > 0) {
		// Crashes on a PSP.
		ERROR_LOG_REPORT(SCEKERNEL, "sceKernelGetThreadmanIdList(%i, %08x, %i, %08x): invalid pointer", type, readBufPtr, readBufSize, idCountPtr);
		return SCE_KERNEL_ERROR_ILLEGAL_ARGUMENT;
	}

	u32 total = 0;
	auto uids = PSPPointer<SceUID>::Create(readBufPtr);
	u32 error;
	if (type > 0 && type <= SCE_KERNEL_TMID_Tlspl) {
		DEBUG_LOG(SCEKERNEL, "sceKernelGetThreadmanIdList(%i, %08x, %i, %08x)", type, readBufPtr, readBufSize, idCountPtr);
		total = kernelObjects.ListIDType(type, uids, readBufSize);
	} else if (type >= SCE_KERNEL_TMID_SleepThread && type <= SCE_KERNEL_TMID_DormantThread) {
		bool (*checkFunc)(const PSPThread *t) = nullptr;
		switch (type) {
		case SCE_KERNEL_TMID_SleepThread:
			checkFunc = &__ThreadmanIdListIsSleeping;
			break;

		case SCE_KERNEL_TMID_DelayThread:
			checkFunc = &__ThreadmanIdListIsDelayed;
			break;

		case SCE_KERNEL_TMID_SuspendThread:
			checkFunc = &__ThreadmanIdListIsSuspended;
			break;

		case SCE_KERNEL_TMID_DormantThread:
			checkFunc = &__ThreadmanIdListIsDormant;
			break;

		default:
			_dbg_assert_msg_(SCEKERNEL, false, "Unexpected type %d", type);
		}

		for (size_t i = 0; i < threadqueue.size(); i++) {
			const PSPThread *t = kernelObjects.Get<PSPThread>(threadqueue[i], error);
			if (checkFunc(t)) {
				if (total < readBufSize) {
					*uids++ = threadqueue[i];
				}
				++total;
			}
		}
	} else {
		ERROR_LOG_REPORT(SCEKERNEL, "sceKernelGetThreadmanIdList(%i, %08x, %i, %08x): invalid type", type, readBufPtr, readBufSize, idCountPtr);
		return SCE_KERNEL_ERROR_ILLEGAL_TYPE;
	}

	if (Memory::IsValidAddress(idCountPtr)) {
		Memory::Write_U32(total, idCountPtr);
	}
	return total > readBufSize ? readBufSize : total;
}

// Saves the current CPU context
void __KernelSaveContext(PSPThreadContext *ctx, bool vfpuEnabled) {
	// r and f are immediately next to each other and must be.
	memcpy((void *)ctx->r, (void *)currentMIPS->r, sizeof(ctx->r) + sizeof(ctx->f));

	if (vfpuEnabled) {
		memcpy(ctx->v, currentMIPS->v, sizeof(ctx->v));
		memcpy(ctx->vfpuCtrl, currentMIPS->vfpuCtrl, sizeof(ctx->vfpuCtrl));
	}

	memcpy(ctx->other, currentMIPS->other, sizeof(ctx->other));
}

// Loads a CPU context
void __KernelLoadContext(PSPThreadContext *ctx, bool vfpuEnabled) {
	// r and f are immediately next to each other and must be.
	memcpy((void *)currentMIPS->r, (void *)ctx->r, sizeof(ctx->r) + sizeof(ctx->f));

	if (vfpuEnabled) {
		memcpy(currentMIPS->v, ctx->v, sizeof(ctx->v));
		memcpy(currentMIPS->vfpuCtrl, ctx->vfpuCtrl, sizeof(ctx->vfpuCtrl));
	}

	memcpy(currentMIPS->other, ctx->other, sizeof(ctx->other));
	if (MIPSComp::jit) {
		// When thread switching, we must update the rounding mode if cached in the jit.
		MIPSComp::jit->UpdateFCR31();
	}

	// Reset the llBit, the other thread may have touched memory.
	currentMIPS->llBit = 0;
}

u32 __KernelResumeThreadFromWait(SceUID threadID, u32 retval)
{
	u32 error;
	PSPThread *t = kernelObjects.Get<PSPThread>(threadID, error);
	if (t)
	{
		t->resumeFromWait();
		t->setReturnValue(retval);
		return 0;
	}
	else
	{
		ERROR_LOG(SCEKERNEL, "__KernelResumeThreadFromWait(%d): bad thread: %08x", threadID, error);
		return error;
	}
}

u32 __KernelResumeThreadFromWait(SceUID threadID, u64 retval)
{
	u32 error;
	PSPThread *t = kernelObjects.Get<PSPThread>(threadID, error);
	if (t)
	{
		t->resumeFromWait();
		t->setReturnValue(retval);
		return 0;
	}
	else
	{
		ERROR_LOG(SCEKERNEL, "__KernelResumeThreadFromWait(%d): bad thread: %08x", threadID, error);
		return error;
	}
}

// makes the current thread wait for an event
void __KernelWaitCurThread(WaitType type, SceUID waitID, u32 waitValue, u32 timeoutPtr, bool processCallbacks, const char *reason)
{
	if (!dispatchEnabled)
	{
		WARN_LOG_REPORT(SCEKERNEL, "Ignoring wait, dispatching disabled... right thing to do?");
		return;
	}

	PSPThread *thread = __GetCurrentThread();
	thread->nt.waitID = waitID;
	thread->nt.waitType = type;
	__KernelChangeThreadState(thread, ThreadStatus(THREADSTATUS_WAIT | (thread->nt.status & THREADSTATUS_SUSPEND)));
	thread->nt.numReleases++;
	thread->waitInfo.waitValue = waitValue;
	thread->waitInfo.timeoutPtr = timeoutPtr;

	// TODO: time waster
	if (!reason)
		reason = "started wait";

	hleReSchedule(processCallbacks, reason);
}

void __KernelWaitCallbacksCurThread(WaitType type, SceUID waitID, u32 waitValue, u32 timeoutPtr)
{
	if (!dispatchEnabled)
	{
		WARN_LOG_REPORT(SCEKERNEL, "Ignoring wait, dispatching disabled... right thing to do?");
		return;
	}

	PSPThread *thread = __GetCurrentThread();
	thread->nt.waitID = waitID;
	thread->nt.waitType = type;
	__KernelChangeThreadState(thread, ThreadStatus(THREADSTATUS_WAIT | (thread->nt.status & THREADSTATUS_SUSPEND)));
	// TODO: Probably not...?
	thread->nt.numReleases++;
	thread->waitInfo.waitValue = waitValue;
	thread->waitInfo.timeoutPtr = timeoutPtr;

	__KernelForceCallbacks();
}

void hleScheduledWakeup(u64 userdata, int cyclesLate)
{
	SceUID threadID = (SceUID)userdata;
	u32 error;
	if (__KernelGetWaitID(threadID, WAITTYPE_DELAY, error) == threadID)
	{
		__KernelResumeThreadFromWait(threadID, 0);
		__KernelReSchedule("thread delay finished");
	}
}

void __KernelScheduleWakeup(SceUID threadID, s64 usFromNow)
{
	s64 cycles = usToCycles(usFromNow);
	CoreTiming::ScheduleEvent(cycles, eventScheduledWakeup, threadID);
}

void __KernelCancelWakeup(SceUID threadID)
{
	CoreTiming::UnscheduleEvent(eventScheduledWakeup, threadID);
}

void hleThreadEndTimeout(u64 userdata, int cyclesLate)
{
	SceUID threadID = (SceUID) userdata;
	HLEKernel::WaitExecTimeout<PSPThread, WAITTYPE_THREADEND>(threadID);
}

static void __KernelScheduleThreadEndTimeout(SceUID threadID, SceUID waitForID, s64 usFromNow)
{
	s64 cycles = usToCycles(usFromNow);
	CoreTiming::ScheduleEvent(cycles, eventThreadEndTimeout, threadID);
}

void __KernelCancelThreadEndTimeout(SceUID threadID)
{
	CoreTiming::UnscheduleEvent(eventThreadEndTimeout, threadID);
}

static void __KernelRemoveFromThreadQueue(SceUID threadID) {
	std::lock_guard<std::mutex> guard(threadqueueLock);

	int prio = __KernelGetThreadPrio(threadID);
	if (prio != 0)
		threadReadyQueue.remove(prio, threadID);

	threadqueue.erase(std::remove(threadqueue.begin(), threadqueue.end(), threadID), threadqueue.end());
}

void __KernelStopThread(SceUID threadID, int exitStatus, const char *reason)
{
	u32 error;
	PSPThread *t = kernelObjects.Get<PSPThread>(threadID, error);
	if (t)
	{
		__KernelChangeReadyState(t, threadID, false);
		t->nt.exitStatus = exitStatus;
		t->nt.status = THREADSTATUS_DORMANT;
		__KernelFireThreadEnd(threadID);
		for (size_t i = 0; i < t->waitingThreads.size(); ++i)
		{
			const SceUID waitingThread = t->waitingThreads[i];
			u32 timeoutPtr = __KernelGetWaitTimeoutPtr(waitingThread, error);
			if (HLEKernel::VerifyWait(waitingThread, WAITTYPE_THREADEND, threadID))
			{
				s64 cyclesLeft = CoreTiming::UnscheduleEvent(eventThreadEndTimeout, waitingThread);
				if (timeoutPtr != 0)
					Memory::Write_U32((u32) cyclesToUs(cyclesLeft), timeoutPtr);

				HLEKernel::ResumeFromWait(waitingThread, WAITTYPE_THREADEND, threadID, exitStatus);
			}
		}
		t->waitingThreads.clear();

		// Stopped threads are never waiting.
		t->nt.waitType = WAITTYPE_NONE;
		t->nt.waitID = 0;
	} else {
		ERROR_LOG_REPORT(SCEKERNEL, "__KernelStopThread: thread %d does not exist", threadID);
	}
}

u32 __KernelDeleteThread(SceUID threadID, int exitStatus, const char *reason)
{
	__KernelStopThread(threadID, exitStatus, reason);
	__KernelRemoveFromThreadQueue(threadID);

	if (currentThread == threadID)
		__SetCurrentThread(NULL, 0, NULL);
	if (currentCallbackThreadID == threadID)
	{
		currentCallbackThreadID = 0;
		g_inCbCount = 0;
	}

	u32 error;
	PSPThread *t = kernelObjects.Get<PSPThread>(threadID, error);
	if (t)
	{
		for (auto it = t->callbacks.begin(), end = t->callbacks.end(); it != end; ++it)
		{
			PSPCallback *callback = kernelObjects.Get<PSPCallback>(*it, error);
			if (callback && callback->nc.notifyCount != 0)
				readyCallbacksCount--;
		}

		t->Cleanup();

		// Before triggering, set v0.  It'll be restored if one is called.
		RETURN(error);
		t->nt.status = THREADSTATUS_DEAD;

		if (__KernelThreadTriggerEvent((t->nt.attr & PSP_THREAD_ATTR_KERNEL) != 0, threadID, THREADEVENT_DELETE)) {
			// Don't delete it yet.  We'll delete later.
			pendingDeleteThreads.push_back(threadID);
			return 0;
		} else {
			return kernelObjects.Destroy<PSPThread>(threadID);
		}
	} else {
		RETURN(error);
		return error;
	}
}

static void __ReportThreadQueueEmpty() {
	// We failed to find a thread to schedule.
	// This means something horrible happened to the idle threads.
	u32 error;
	PSPThread *idleThread0 = kernelObjects.Get<PSPThread>(threadIdleID[0], error);
	PSPThread *idleThread1 = kernelObjects.Get<PSPThread>(threadIdleID[1], error);

	char idleDescription0[256];
	int idleStatus0 = -1;
	if (idleThread0) {
		idleThread0->GetQuickInfo(idleDescription0, sizeof(idleDescription0));
		idleStatus0 = idleThread0->nt.status;
	} else {
		sprintf(idleDescription0, "DELETED");
	}

	char idleDescription1[256];
	int idleStatus1 = -1;
	if (idleThread1) {
		idleThread1->GetQuickInfo(idleDescription1, sizeof(idleDescription1));
		idleStatus1 = idleThread1->nt.status;
	} else {
		sprintf(idleDescription1, "DELETED");
	}

	ERROR_LOG_REPORT_ONCE(threadqueueempty, SCEKERNEL, "Failed to reschedule: out of threads on queue (%d, %d)", idleStatus0, idleStatus1);
	WARN_LOG(SCEKERNEL, "Failed to reschedule: idle0 -> %s", idleDescription0);
	WARN_LOG(SCEKERNEL, "Failed to reschedule: idle1 -> %s", idleDescription1);
}

// Returns NULL if the current thread is fine.
static PSPThread *__KernelNextThread() {
	SceUID bestThread;

	// If the current thread is running, it's a valid candidate.
	PSPThread *cur = __GetCurrentThread();
	if (cur && cur->isRunning()) {
		bestThread = threadReadyQueue.pop_first_better(cur->nt.currentPriority);
		if (bestThread != 0)
			__KernelChangeReadyState(cur, currentThread, true);
	} else {
		bestThread = threadReadyQueue.pop_first();

		if (bestThread == 0) {
			// Zoinks.  No thread?
			__ReportThreadQueueEmpty();

			// Let's try to get back on track, if possible.
			bestThread = threadIdleID[1];
		}
	}

	// Assume threadReadyQueue has not become corrupt.
	if (bestThread != 0)
		return kernelObjects.GetFast<PSPThread>(bestThread);
	else
		return 0;
}

void __KernelReSchedule(const char *reason)
{
	// First, let's check if there are any pending callbacks to trigger.
	// TODO: Could probably take this out of __KernelReSchedule() which is a bit hot.
	__KernelCheckCallbacks();

	// Execute any pending events while we're doing scheduling.
	CoreTiming::Advance();
	if (__IsInInterrupt() || !__KernelIsDispatchEnabled()) {
		// Threads don't get changed within interrupts or while dispatch is disabled.
		reason = "In Interrupt Or Callback";
		return;
	}

	PSPThread *nextThread = __KernelNextThread();
	if (nextThread) {
		__KernelSwitchContext(nextThread, reason);
	}
	// Otherwise, no need to switch.
}

void __KernelReSchedule(bool doCallbacks, const char *reason)
{
	PSPThread *thread = __GetCurrentThread();
	if (doCallbacks && thread != nullptr) {
		thread->isProcessingCallbacks = doCallbacks;
	}

	// Note - this calls the function above, not this one. Overloading...
	__KernelReSchedule(reason);
	if (doCallbacks && thread != nullptr && thread->GetUID() == currentThread) {
		if (thread->isRunning()) {
			thread->isProcessingCallbacks = false;
		}
	}
}

int sceKernelCheckThreadStack()
{
	u32 error;
	PSPThread *t = kernelObjects.Get<PSPThread>(__KernelGetCurThread(), error);
	if (t) {
		u32 diff = labs((long)((s64)currentMIPS->r[MIPS_REG_SP] - (s64)t->currentStack.start));
		DEBUG_LOG(SCEKERNEL, "%i=sceKernelCheckThreadStack()", diff);
		return diff;
	} else {
		ERROR_LOG_REPORT(SCEKERNEL, "sceKernelCheckThreadStack() - not on thread");
		return -1;
	}
}

void PSPThreadContext::reset() {
	for (int i = 0; i<32; i++) {
		r[i] = 0xDEADBEEF;
		fi[i] = 0x7f800001;
	}
	r[0] = 0;
	for (int i = 0; i<128; i++) {
		vi[i] = 0x7f800001;
	}
	for (int i = 0; i<15; i++) {
		vfpuCtrl[i] = 0x00000000;
	}
	vfpuCtrl[VFPU_CTRL_SPREFIX] = 0xe4; // neutral
	vfpuCtrl[VFPU_CTRL_TPREFIX] = 0xe4; // neutral
	vfpuCtrl[VFPU_CTRL_DPREFIX] = 0x0;	// neutral
	vfpuCtrl[VFPU_CTRL_CC] = 0x3f;
	vfpuCtrl[VFPU_CTRL_INF4] = 0;
	vfpuCtrl[VFPU_CTRL_REV] = 0x7772ceab;
	vfpuCtrl[VFPU_CTRL_RCX0] = 0x3f800001;
	vfpuCtrl[VFPU_CTRL_RCX1] = 0x3f800002;
	vfpuCtrl[VFPU_CTRL_RCX2] = 0x3f800004;
	vfpuCtrl[VFPU_CTRL_RCX3] = 0x3f800008;
	vfpuCtrl[VFPU_CTRL_RCX4] = 0x3f800000;
	vfpuCtrl[VFPU_CTRL_RCX5] = 0x3f800000;
	vfpuCtrl[VFPU_CTRL_RCX6] = 0x3f800000;
	vfpuCtrl[VFPU_CTRL_RCX7] = 0x3f800000;
	fpcond = 0;
	fcr31 = 0x00000e00;
	hi = 0xDEADBEEF;
	lo = 0xDEADBEEF;
	// Just for a clean state.
	other[5] = 0;
}

void __KernelResetThread(PSPThread *t, int lowestPriority) {
	t->context.reset();
	t->context.pc = t->nt.entrypoint;

	// If the thread would be better than lowestPriority, reset to its initial.  Yes, kinda odd...
	if (t->nt.currentPriority < lowestPriority)
		t->nt.currentPriority = t->nt.initialPriority;

	t->nt.waitType = WAITTYPE_NONE;
	t->nt.waitID = 0;
	memset(&t->waitInfo, 0, sizeof(t->waitInfo));

	t->nt.exitStatus = SCE_KERNEL_ERROR_NOT_DORMANT;
	t->isProcessingCallbacks = false;
	t->currentCallbackId = 0;
	t->currentMipscallId = 0;
	t->pendingMipsCalls.clear();

	// This will be overwritten when starting the thread, but let's point it somewhere useful.
	t->context.r[MIPS_REG_RA] = threadReturnHackAddr;
	// TODO: Not sure if it's reset here, but this makes sense.
	t->context.r[MIPS_REG_GP] = t->nt.gpreg;
	t->FillStack();

	if (!t->waitingThreads.empty())
		ERROR_LOG_REPORT(SCEKERNEL, "Resetting thread with threads waiting on end?");
}

PSPThread *__KernelCreateThread(SceUID &id, SceUID moduleId, const char *name, u32 entryPoint, u32 priority, int stacksize, u32 attr) {
	std::lock_guard<std::mutex> guard(threadqueueLock);

	PSPThread *t = new PSPThread();
	id = kernelObjects.Create(t);

	threadqueue.push_back(id);
	threadReadyQueue.prepare(priority);

	memset(&t->nt, 0xCD, sizeof(t->nt));

	t->nt.entrypoint = entryPoint;
	t->nt.nativeSize = sizeof(t->nt);
	t->nt.attr = attr;
	// TODO: I have no idea what this value is but the PSP firmware seems to add it on create.
	t->nt.attr |= 0xFF;
	t->nt.initialPriority = t->nt.currentPriority = priority;
	t->nt.stackSize = stacksize;
	t->nt.status = THREADSTATUS_DORMANT;

	t->nt.numInterruptPreempts = 0;
	t->nt.numReleases = 0;
	t->nt.numThreadPreempts = 0;
	t->nt.runForClocks.lo = 0;
	t->nt.runForClocks.hi = 0;
	t->nt.wakeupCount = 0;
	t->nt.initialStack = 0;
	t->nt.waitID = 0;
	t->nt.exitStatus = SCE_KERNEL_ERROR_DORMANT;
	t->nt.waitType = WAITTYPE_NONE;

	if (moduleId)
		t->nt.gpreg = __KernelGetModuleGP(moduleId);
	else
		t->nt.gpreg = 0;  // sceKernelStartThread will take care of this.
	t->moduleId = moduleId;

	strncpy(t->nt.name, name, KERNELOBJECT_MAX_NAME_LENGTH);
	t->nt.name[KERNELOBJECT_MAX_NAME_LENGTH] = '\0';

	u32 stackSize = t->nt.stackSize;
	t->AllocateStack(stackSize);  // can change the stacksize!
	t->nt.stackSize = stackSize;
	return t;
}

SceUID __KernelSetupRootThread(SceUID moduleID, int args, const char *argp, int prio, int stacksize, int attr) 
{
	//grab mips regs
	SceUID id;
	PSPThread *thread = __KernelCreateThread(id, moduleID, "root", currentMIPS->pc, prio, stacksize, attr);
	if (thread->currentStack.start == 0)
		ERROR_LOG_REPORT(SCEKERNEL, "Unable to allocate stack for root thread.");
	__KernelResetThread(thread, 0);

	PSPThread *prevThread = __GetCurrentThread();
	if (prevThread && prevThread->isRunning())
		__KernelChangeReadyState(currentThread, true);
	__SetCurrentThread(thread, id, "root");
	thread->nt.status = THREADSTATUS_RUNNING; // do not schedule

	strcpy(thread->nt.name, "root");

	__KernelLoadContext(&thread->context, (attr & PSP_THREAD_ATTR_VFPU) != 0);
	currentMIPS->r[MIPS_REG_A0] = args;
	currentMIPS->r[MIPS_REG_SP] -= (args + 0xf) & ~0xf;
	u32 location = currentMIPS->r[MIPS_REG_SP];
	currentMIPS->r[MIPS_REG_A1] = location;
	if (argp)
		Memory::Memcpy(location, argp, args);
	// Let's assume same as starting a new thread, 64 bytes for safety/kernel.
	currentMIPS->r[MIPS_REG_SP] -= 64;

	return id;
}

SceUID __KernelCreateThreadInternal(const char *threadName, SceUID moduleID, u32 entry, u32 prio, int stacksize, u32 attr)
{
	SceUID id;
	PSPThread *newThread = __KernelCreateThread(id, moduleID, threadName, entry, prio, stacksize, attr);
	if (newThread->currentStack.start == 0)
		return SCE_KERNEL_ERROR_NO_MEMORY;

	return id;
}

int __KernelCreateThread(const char *threadName, SceUID moduleID, u32 entry, u32 prio, int stacksize, u32 attr, u32 optionAddr, bool allowKernel) {
	if (threadName == nullptr)
		return hleReportError(SCEKERNEL, SCE_KERNEL_ERROR_ERROR, "NULL thread name");

	if ((u32)stacksize < 0x200)
		return hleReportWarning(SCEKERNEL, SCE_KERNEL_ERROR_ILLEGAL_STACK_SIZE, "bogus thread stack size %08x", stacksize);
	if (prio < 0x08 || prio > 0x77) {
		WARN_LOG_REPORT(SCEKERNEL, "sceKernelCreateThread(name=%s): bogus priority %08x", threadName, prio);
		// TODO: Should return this error.
		// return SCE_KERNEL_ERROR_ILLEGAL_PRIORITY;
		prio = prio < 0x08 ? 0x08 : 0x77;
	}
	if (!Memory::IsValidAddress(entry)) {
		// The PSP firmware seems to allow NULL...?
		if (entry != 0)
			return hleReportError(SCEKERNEL, SCE_KERNEL_ERROR_ILLEGAL_ADDR, "invalid thread entry %08x", entry);
	}
	if ((attr & ~PSP_THREAD_ATTR_USER_MASK) != 0 && !allowKernel)
		return hleReportWarning(SCEKERNEL, SCE_KERNEL_ERROR_ILLEGAL_ATTR, "illegal thread attributes %08x", attr);

	if ((attr & ~PSP_THREAD_ATTR_SUPPORTED) != 0)
		WARN_LOG_REPORT(SCEKERNEL, "sceKernelCreateThread(name=%s): unsupported attributes %08x", threadName, attr);

	// TODO: Not sure what these values are, but they are removed from the attr silently.
	// Some are USB/VSH specific, probably removes when they are from the wrong module?
	attr &= ~PSP_THREAD_ATTR_USER_ERASE;

	// We're assuming all threads created are user threads.
	if ((attr & PSP_THREAD_ATTR_KERNEL) == 0)
		attr |= PSP_THREAD_ATTR_USER;

	SceUID id = __KernelCreateThreadInternal(threadName, moduleID, entry, prio, stacksize, attr);
	if ((u32)id == SCE_KERNEL_ERROR_NO_MEMORY)
		return hleReportError(SCEKERNEL, SCE_KERNEL_ERROR_NO_MEMORY, "out of memory, %08x stack requested", stacksize);

	if (optionAddr != 0)
		WARN_LOG_REPORT(SCEKERNEL, "sceKernelCreateThread(name=%s): unsupported options parameter %08x", threadName, optionAddr);

	// Creating a thread resumes dispatch automatically.  Probably can't create without it.
	dispatchEnabled = true;

	hleEatCycles(32000);
	// This won't schedule to the new thread, but it may to one woken from eating cycles.
	// Technically, this should not eat all at once, and reschedule in the middle, but that's hard.
	hleReSchedule("thread created");

	// Before triggering, set v0, since we restore on return.
	RETURN(id);
	__KernelThreadTriggerEvent((attr & PSP_THREAD_ATTR_KERNEL) != 0, id, THREADEVENT_CREATE);
	return hleLogSuccessInfoI(SCEKERNEL, id);
}

int sceKernelCreateThread(const char *threadName, u32 entry, u32 prio, int stacksize, u32 attr, u32 optionAddr) {
	PSPThread *cur = __GetCurrentThread();
	bool allowKernel = cur ? (cur->nt.attr & PSP_THREAD_ATTR_KERNEL) != 0 : false;
	return __KernelCreateThread(threadName, __KernelGetCurThreadModuleId(), entry, prio, stacksize, attr, optionAddr, allowKernel);
}

int __KernelStartThread(SceUID threadToStartID, int argSize, u32 argBlockPtr, bool forceArgs) {
	u32 error;
	PSPThread *startThread = kernelObjects.Get<PSPThread>(threadToStartID, error);
	if (startThread == 0)
		return error;

	PSPThread *cur = __GetCurrentThread();
	__KernelResetThread(startThread, cur ? cur->nt.currentPriority : 0);

	u32 &sp = startThread->context.r[MIPS_REG_SP];
	// Force args means just use those as a0/a1 without any special treatment.
	// This is a hack to avoid allocating memory for helper threads which take args.
	if ((argBlockPtr && argSize > 0) || forceArgs) {
		// Make room for the arguments, always 0x10 aligned.
		if (!forceArgs)
			sp -= (argSize + 0xf) & ~0xf;
		startThread->context.r[MIPS_REG_A0] = argSize;
		startThread->context.r[MIPS_REG_A1] = sp;
	} else {
		startThread->context.r[MIPS_REG_A0] = 0;
		startThread->context.r[MIPS_REG_A1] = 0;
	}

	// Now copy argument to stack.
	if (!forceArgs && Memory::IsValidAddress(argBlockPtr))
		Memory::Memcpy(sp, argBlockPtr, argSize);

	// On the PSP, there's an extra 64 bytes of stack eaten after the args.
	// This could be stack overflow safety, or just stack eaten by the kernel entry func.
	sp -= 64;

	// At the bottom of those 64 bytes, the return syscall and ra is written.
	// Test Drive Unlimited actually depends on it being in the correct place.
	WriteSyscall("FakeSysCalls", NID_THREADRETURN, sp);
	Memory::Write_U32(MIPS_MAKE_B(-1), sp + 8);
	Memory::Write_U32(MIPS_MAKE_NOP(), sp + 12);

	// Point ra at our return stub, and start fp off matching sp.
	startThread->context.r[MIPS_REG_RA] = sp;
	startThread->context.r[MIPS_REG_FP] = sp;

	// Smaller is better for priority.  Only switch if the new thread is better.
	if (cur && cur->nt.currentPriority > startThread->nt.currentPriority) {
		__KernelChangeReadyState(cur, currentThread, true);
		hleReSchedule("thread started");
	}

	// Starting a thread automatically resumes the dispatch thread if the new thread has worse priority.
	// Seems strange but also seems reproducible.
	if (cur && cur->nt.currentPriority <= startThread->nt.currentPriority) {
		dispatchEnabled = true;
	}

	__KernelChangeReadyState(startThread, threadToStartID, true);

	// Need to write out v0 before triggering event.
	// TODO: Technically the wrong place.  This should trigger when the thread actually starts (e.g. if suspended.)
	RETURN(0);
	__KernelThreadTriggerEvent((startThread->nt.attr & PSP_THREAD_ATTR_KERNEL) != 0, threadToStartID, THREADEVENT_START);
	return 0;
}

int __KernelStartThreadValidate(SceUID threadToStartID, int argSize, u32 argBlockPtr, bool forceArgs) {
	if (threadToStartID == 0)
		return hleLogError(SCEKERNEL, SCE_KERNEL_ERROR_ILLEGAL_THID, "thread id is 0");
	if (argSize < 0 || argBlockPtr & 0x80000000)
		return hleReportError(SCEKERNEL, SCE_KERNEL_ERROR_ILLEGAL_ADDR, "bad thread argument pointer/length %08x / %08x", argSize, argBlockPtr);

	u32 error = 0;
	PSPThread *startThread = kernelObjects.Get<PSPThread>(threadToStartID, error);
	if (startThread == 0)
		return hleLogError(SCEKERNEL, error, "thread does not exist");

	if (startThread->nt.status != THREADSTATUS_DORMANT)
		return hleLogWarning(SCEKERNEL, SCE_KERNEL_ERROR_NOT_DORMANT, "thread already running");

	hleEatCycles(3400);
	return __KernelStartThread(threadToStartID, argSize, argBlockPtr, forceArgs);
}

// int sceKernelStartThread(SceUID threadToStartID, SceSize argSize, void *argBlock)
int sceKernelStartThread(SceUID threadToStartID, int argSize, u32 argBlockPtr) {
	return hleLogSuccessInfoI(SCEKERNEL, __KernelStartThreadValidate(threadToStartID, argSize, argBlockPtr));
}

int sceKernelGetThreadStackFreeSize(SceUID threadID)
{
	DEBUG_LOG(SCEKERNEL, "sceKernelGetThreadStackFreeSize(%i)", threadID);

	if (threadID == 0)
		threadID = __KernelGetCurThread();

	u32 error;
	PSPThread *thread = kernelObjects.Get<PSPThread>(threadID, error);
	if (thread == nullptr) {
		ERROR_LOG(SCEKERNEL, "sceKernelGetThreadStackFreeSize: invalid thread id %i", threadID);
		return error;
	}

	// Scan the stack for 0xFF, starting after 0x10 (the thread id is written there.)
	// Obviously this doesn't work great if PSP_THREAD_ATTR_NO_FILLSTACK is used.
	int sz = 0;
	for (u32 offset = 0x10; offset < thread->nt.stackSize; ++offset)
	{
		if (Memory::Read_U8(thread->currentStack.start + offset) != 0xFF)
			break;
		sz++;
	}

	return sz & ~3;
}

void __KernelReturnFromThread()
{
	hleSkipDeadbeef();

	int exitStatus = currentMIPS->r[MIPS_REG_V0];
	PSPThread *thread = __GetCurrentThread();
	_dbg_assert_msg_(SCEKERNEL, thread != NULL, "Returned from a NULL thread.");

	DEBUG_LOG(SCEKERNEL, "__KernelReturnFromThread: %d", exitStatus);
	__KernelStopThread(currentThread, exitStatus, "thread returned");

	hleReSchedule("thread returned");

	// TODO: This should trigger ON the thread when it exits.
	__KernelThreadTriggerEvent((thread->nt.attr & PSP_THREAD_ATTR_KERNEL) != 0, thread->GetUID(), THREADEVENT_EXIT);

	// The stack will be deallocated when the thread is deleted.
}

void sceKernelExitThread(int exitStatus) {
	PSPThread *thread = __GetCurrentThread();
	_dbg_assert_msg_(SCEKERNEL, thread != NULL, "Exited from a NULL thread.");

	INFO_LOG(SCEKERNEL, "sceKernelExitThread(%d)", exitStatus);
	__KernelStopThread(currentThread, exitStatus, "thread exited");

	hleReSchedule("thread exited");

	// TODO: This should trigger ON the thread when it exits.
	__KernelThreadTriggerEvent((thread->nt.attr & PSP_THREAD_ATTR_KERNEL) != 0, thread->GetUID(), THREADEVENT_EXIT);

	// The stack will be deallocated when the thread is deleted.
}

void _sceKernelExitThread(int exitStatus) {
	PSPThread *thread = __GetCurrentThread();
	_dbg_assert_msg_(SCEKERNEL, thread != NULL, "_Exited from a NULL thread.");

	ERROR_LOG_REPORT(SCEKERNEL, "_sceKernelExitThread(%d): should not be called directly", exitStatus);
	__KernelStopThread(currentThread, exitStatus, "thread _exited");

	hleReSchedule("thread _exited");

	// TODO: This should trigger ON the thread when it exits.
	__KernelThreadTriggerEvent((thread->nt.attr & PSP_THREAD_ATTR_KERNEL) != 0, thread->GetUID(), THREADEVENT_EXIT);

	// The stack will be deallocated when the thread is deleted.
}

void sceKernelExitDeleteThread(int exitStatus) {
	PSPThread *thread = __GetCurrentThread();
	if (thread)
	{
		INFO_LOG(SCEKERNEL,"sceKernelExitDeleteThread(%d)", exitStatus);
		uint32_t thread_attr = thread->nt.attr;
		uint32_t uid = thread->GetUID();
		__KernelDeleteThread(currentThread, exitStatus, "thread exited with delete");
		// Temporary hack since we don't reschedule within callbacks.
		g_inCbCount = 0;

		hleReSchedule("thread exited with delete");

		// TODO: This should trigger ON the thread when it exits.
		__KernelThreadTriggerEvent((thread_attr & PSP_THREAD_ATTR_KERNEL) != 0, uid, THREADEVENT_EXIT);
	}
	else
		ERROR_LOG_REPORT(SCEKERNEL, "sceKernelExitDeleteThread(%d) ERROR - could not find myself!", exitStatus);
}

u32 sceKernelSuspendDispatchThread()
{
	if (!__InterruptsEnabled())
	{
		DEBUG_LOG(SCEKERNEL, "sceKernelSuspendDispatchThread(): interrupts disabled");
		return SCE_KERNEL_ERROR_CPUDI;
	}

	u32 oldDispatchEnabled = dispatchEnabled;
	dispatchEnabled = false;
	DEBUG_LOG(SCEKERNEL, "%i=sceKernelSuspendDispatchThread()", oldDispatchEnabled);
	hleEatCycles(940);
	return oldDispatchEnabled;
}

u32 sceKernelResumeDispatchThread(u32 enabled)
{
	if (!__InterruptsEnabled())
	{
		DEBUG_LOG(SCEKERNEL, "sceKernelResumeDispatchThread(%i): interrupts disabled", enabled);
		return SCE_KERNEL_ERROR_CPUDI;
	}

	u32 oldDispatchEnabled = dispatchEnabled;
	dispatchEnabled = enabled != 0;
	DEBUG_LOG(SCEKERNEL, "sceKernelResumeDispatchThread(%i) - from %i", enabled, oldDispatchEnabled);
	hleReSchedule("dispatch resumed");
	hleEatCycles(940);
	return 0;
}

bool __KernelIsDispatchEnabled()
{
	// Dispatch can never be enabled when interrupts are disabled.
	return dispatchEnabled && __InterruptsEnabled();
}

int sceKernelRotateThreadReadyQueue(int priority)
{
	VERBOSE_LOG(SCEKERNEL, "sceKernelRotateThreadReadyQueue(%x)", priority);

	PSPThread *cur = __GetCurrentThread();

	// 0 is special, it means "my current priority."
	if (priority == 0)
		priority = cur->nt.currentPriority;

	if (priority <= 0x07 || priority > 0x77)
		return SCE_KERNEL_ERROR_ILLEGAL_PRIORITY;

	if (!threadReadyQueue.empty(priority))
	{
		// In other words, yield to everyone else.
		if (cur->nt.currentPriority == priority)
		{
			threadReadyQueue.push_back(priority, currentThread);
			cur->nt.status = (cur->nt.status & ~THREADSTATUS_RUNNING) | THREADSTATUS_READY;
		}
		// Yield the next thread of this priority to all other threads of same priority.
		else
			threadReadyQueue.rotate(priority);
	}

	hleReSchedule("rotatethreadreadyqueue");
	hleEatCycles(250);
	return 0;
}

int sceKernelDeleteThread(int threadID) {
	if (threadID == 0 || threadID == currentThread) {
		ERROR_LOG(SCEKERNEL, "sceKernelDeleteThread(%i): cannot delete current thread", threadID);
		return SCE_KERNEL_ERROR_NOT_DORMANT;
	}

	u32 error;
	PSPThread *t = kernelObjects.Get<PSPThread>(threadID, error);
	if (t) {
		if (!t->isStopped()) {
			ERROR_LOG(SCEKERNEL, "sceKernelDeleteThread(%i): thread not dormant", threadID);
			return SCE_KERNEL_ERROR_NOT_DORMANT;
		}

		DEBUG_LOG(SCEKERNEL, "sceKernelDeleteThread(%i)", threadID);
		return __KernelDeleteThread(threadID, SCE_KERNEL_ERROR_THREAD_TERMINATED, "thread deleted");
	} else {
		ERROR_LOG(SCEKERNEL, "sceKernelDeleteThread(%i): thread doesn't exist", threadID);
		return error;
	}
}

int sceKernelTerminateDeleteThread(int threadID)
{
	if (threadID == 0 || threadID == currentThread)
	{
		ERROR_LOG(SCEKERNEL, "sceKernelTerminateDeleteThread(%i): cannot terminate current thread", threadID);
		return SCE_KERNEL_ERROR_ILLEGAL_THID;
	}

	u32 error;
	PSPThread *t = kernelObjects.Get<PSPThread>(threadID, error);
	if (t)
	{
		bool wasStopped = t->isStopped();
		uint32_t attr = t->nt.attr;
		uint32_t uid = t->GetUID();

		INFO_LOG(SCEKERNEL, "sceKernelTerminateDeleteThread(%i)", threadID);
		error = __KernelDeleteThread(threadID, SCE_KERNEL_ERROR_THREAD_TERMINATED, "thread terminated with delete");

		if (!wasStopped) {
			// Set v0 before calling the handler, or it'll get lost.
			RETURN(error);
			__KernelThreadTriggerEvent((attr & PSP_THREAD_ATTR_KERNEL) != 0, uid, THREADEVENT_EXIT);
		}

		return error;
	}
	else
	{
		ERROR_LOG(SCEKERNEL, "sceKernelTerminateDeleteThread(%i): thread doesn't exist", threadID);
		return error;
	}
}

int sceKernelTerminateThread(SceUID threadID) {
	if (__IsInInterrupt() && sceKernelGetCompiledSdkVersion() >= 0x03080000) {
		return hleLogError(SCEKERNEL, SCE_KERNEL_ERROR_ILLEGAL_CONTEXT, "in interrupt");
	}
	if (threadID == 0 || threadID == currentThread) {
		return hleLogError(SCEKERNEL, SCE_KERNEL_ERROR_ILLEGAL_THID, "cannot terminate current thread");
	}

	u32 error;
	PSPThread *t = kernelObjects.Get<PSPThread>(threadID, error);
	if (t) {
		if (t->isStopped()) {
			return hleLogError(SCEKERNEL, SCE_KERNEL_ERROR_DORMANT, "already stopped");
		}

		// TODO: Should this reschedule?  Seems like not.
		__KernelStopThread(threadID, SCE_KERNEL_ERROR_THREAD_TERMINATED, "thread terminated");

		// On terminate, we reset the thread priority.  On exit, we don't always (see __KernelResetThread.)
		t->nt.currentPriority = t->nt.initialPriority;

		// Need to set v0 since it'll be restored.
		RETURN(0);
		__KernelThreadTriggerEvent((t->nt.attr & PSP_THREAD_ATTR_KERNEL) != 0, t->GetUID(), THREADEVENT_EXIT);

		return hleLogSuccessInfoI(SCEKERNEL, 0);
	} else {
		return hleLogError(SCEKERNEL, error, "thread doesn't exist");
	}
}

SceUID __KernelGetCurThread()
{
	return currentThread;
}

int KernelCurThreadPriority() {
	PSPThread *t = __GetCurrentThread();
	if (t)
		return t->nt.currentPriority;
	return 0;
}

SceUID __KernelGetCurThreadModuleId() {
	PSPThread *t = __GetCurrentThread();
	if (t)
		return t->moduleId;
	return 0;
}

u32 __KernelGetCurThreadStack() {
	PSPThread *t = __GetCurrentThread();
	if (t)
		return t->currentStack.end;
	return 0;
}

u32 __KernelGetCurThreadStackStart() {
	PSPThread *t = __GetCurrentThread();
	if (t)
		return t->currentStack.start;
	return 0;
}

SceUID sceKernelGetThreadId()
{
	VERBOSE_LOG(SCEKERNEL, "%i = sceKernelGetThreadId()", currentThread);
	hleEatCycles(180);
	return currentThread;
}

int sceKernelGetThreadCurrentPriority() {
	u32 retVal = __GetCurrentThread()->nt.currentPriority;
	return hleLogSuccessI(SCEKERNEL, retVal);
}

int sceKernelChangeCurrentThreadAttr(u32 clearAttr, u32 setAttr) {
	// Seems like this is the only allowed attribute?
	if ((clearAttr & ~PSP_THREAD_ATTR_VFPU) != 0 || (setAttr & ~PSP_THREAD_ATTR_VFPU) != 0) {
		return hleReportError(SCEKERNEL, SCE_KERNEL_ERROR_ILLEGAL_ATTR, "invalid attr");
	}

	PSPThread *t = __GetCurrentThread();
	if (!t)
		return hleReportError(SCEKERNEL, -1, "no current thread");

	t->nt.attr = (t->nt.attr & ~clearAttr) | setAttr;
	return hleLogSuccessI(SCEKERNEL, 0);
}

// Assumes validated parameters.
bool KernelChangeThreadPriority(SceUID threadID, int priority) {
	u32 error;
	PSPThread *thread = kernelObjects.Get<PSPThread>(threadID, error);
	if (thread) {
		int old = thread->nt.currentPriority;
		threadReadyQueue.remove(old, threadID);

		thread->nt.currentPriority = priority;
		threadReadyQueue.prepare(thread->nt.currentPriority);
		if (thread->isRunning()) {
			thread->nt.status = (thread->nt.status & ~THREADSTATUS_RUNNING) | THREADSTATUS_READY;
		}
		if (thread->isReady()) {
			threadReadyQueue.push_back(thread->nt.currentPriority, threadID);
		}
		return true;
	} else {
		return false;
	}
}

int sceKernelChangeThreadPriority(SceUID threadID, int priority) {
	if (threadID == 0) {
		threadID = __KernelGetCurThread();
	}

	// 0 means the current (running) thread's priority, not target's.
	if (priority == 0) {
		PSPThread *cur = __GetCurrentThread();
		if (!cur) {
			ERROR_LOG_REPORT(SCEKERNEL, "sceKernelChangeThreadPriority(%i, %i): no current thread?", threadID, priority);
		} else {
			priority = cur->nt.currentPriority;
		}
	}

	u32 error;
	PSPThread *thread = kernelObjects.Get<PSPThread>(threadID, error);
	if (thread) {
		if (thread->isStopped()) {
			return hleLogError(SCEKERNEL, SCE_KERNEL_ERROR_DORMANT, "thread is dormant");
		}

		if (priority < 0x08 || priority > 0x77) {
			return hleLogError(SCEKERNEL, SCE_KERNEL_ERROR_ILLEGAL_PRIORITY, "bogus priority");
		}

		KernelChangeThreadPriority(threadID, priority);

		hleEatCycles(450);
		hleReSchedule("change thread priority");

		return hleLogSuccessI(SCEKERNEL, 0);
	} else {
		return hleLogError(SCEKERNEL, error, "thread not found");
	}
}

static s64 __KernelDelayThreadUs(u64 usec) {
	if (usec < 200) {
		return 210;
	}

	if (usec > 0x8000000000000000ULL) {
		// Wrap around (behavior seen on firmware) and potentially wake up soon.
		usec -= 0x8000000000000000ULL;
	}
	if (usec > 0x0010000000000000ULL) {
		// This will probably overflow when we convert to cycles.
		// Note: converting millenia to hundreds of years.  Should be safe, basically perma-delay.
		usec >>= 12;
	}

	// It never wakes up right away.  It usually takes at least 15 extra us, but let's be nicer.
	return usec + 10;
}

int sceKernelDelayThreadCB(u32 usec) {
	hleEatCycles(2000);
	// Note: Sometimes (0) won't delay, potentially based on how much the thread is doing.
	// But a loop with just 0 often does delay, and games depend on this.  So we err on that side.
	SceUID curThread = __KernelGetCurThread();
	s64 delayUs = __KernelDelayThreadUs(usec);
	__KernelScheduleWakeup(curThread, delayUs);
	__KernelWaitCurThread(WAITTYPE_DELAY, curThread, 0, 0, true, "thread delayed");
	return hleLogSuccessI(SCEKERNEL, 0, "delaying %lld usecs", delayUs);
}

int sceKernelDelayThread(u32 usec) {
	hleEatCycles(2000);
	// Note: Sometimes (0) won't delay, potentially based on how much the thread is doing.
	// But a loop with just 0 often does delay, and games depend on this.  So we err on that side.
	SceUID curThread = __KernelGetCurThread();
	s64 delayUs = __KernelDelayThreadUs(usec);
	__KernelScheduleWakeup(curThread, delayUs);
	__KernelWaitCurThread(WAITTYPE_DELAY, curThread, 0, 0, false, "thread delayed");
	return hleLogSuccessI(SCEKERNEL, 0, "delaying %lld usecs", delayUs);
}

int sceKernelDelaySysClockThreadCB(u32 sysclockAddr) {
	auto sysclock = PSPPointer<SceKernelSysClock>::Create(sysclockAddr);
	if (!sysclock.IsValid()) {
		// Note: crashes on real firmware.
		return hleLogError(SCEKERNEL, SCE_KERNEL_ERROR_ILLEGAL_ADDRESS, "bad pointer");
	}

	// This is just a u64 of usecs.  All bits are respected, but overflow can happen for very large values.
	u64 usec = sysclock->lo | ((u64)sysclock->hi << 32);

	SceUID curThread = __KernelGetCurThread();
	s64 delayUs = __KernelDelayThreadUs(usec);
	__KernelScheduleWakeup(curThread, delayUs);
	__KernelWaitCurThread(WAITTYPE_DELAY, curThread, 0, 0, true, "thread delayed");
	return hleLogSuccessI(SCEKERNEL, 0, "delaying %lld usecs", delayUs);
}

int sceKernelDelaySysClockThread(u32 sysclockAddr) {
	auto sysclock = PSPPointer<SceKernelSysClock>::Create(sysclockAddr);
	if (!sysclock.IsValid()) {
		// Note: crashes on real firmware.
		return hleLogError(SCEKERNEL, SCE_KERNEL_ERROR_ILLEGAL_ADDRESS, "bad pointer");
	}

	// This is just a u64 of usecs.  All bits are respected, but overflow can happen for very large values.
	u64 usec = sysclock->lo | ((u64)sysclock->hi << 32);

	SceUID curThread = __KernelGetCurThread();
	s64 delayUs = __KernelDelayThreadUs(usec);
	__KernelScheduleWakeup(curThread, delayUs);
	__KernelWaitCurThread(WAITTYPE_DELAY, curThread, 0, 0, false, "thread delayed");
	return hleLogSuccessI(SCEKERNEL, 0, "delaying %lld usecs", delayUs);
}

u32 __KernelGetThreadPrio(SceUID id) {
	u32 error;
	PSPThread *thread = kernelObjects.Get<PSPThread>(id, error);
	if (thread)
		return thread->nt.currentPriority;
	return 0;
}

bool __KernelThreadSortPriority(SceUID thread1, SceUID thread2)
{
	return __KernelGetThreadPrio(thread1) < __KernelGetThreadPrio(thread2);
}

//////////////////////////////////////////////////////////////////////////
// WAIT/SLEEP ETC
//////////////////////////////////////////////////////////////////////////
int sceKernelWakeupThread(SceUID uid) {
	if (uid == currentThread) {
		return hleLogWarning(SCEKERNEL, SCE_KERNEL_ERROR_ILLEGAL_THID, "unable to wakeup current thread");
	}

	u32 error;
	PSPThread *t = kernelObjects.Get<PSPThread>(uid, error);
	if (t) {
		if (!t->isWaitingFor(WAITTYPE_SLEEP, 0)) {
			t->nt.wakeupCount++;
			return hleLogSuccessI(SCEKERNEL, 0, "wakeupCount incremented to %i", t->nt.wakeupCount);
		} else {
			__KernelResumeThreadFromWait(uid, 0);
			hleReSchedule("thread woken up");
			return hleLogSuccessVerboseI(SCEKERNEL, 0, "woke thread at %i", t->nt.wakeupCount);
		}
	} else {
		return hleLogError(SCEKERNEL, error, "bad thread id");
	}
}

int sceKernelCancelWakeupThread(SceUID uid) {
	if (uid == 0) {
		uid = __KernelGetCurThread();
	}

	u32 error;
	PSPThread *t = kernelObjects.Get<PSPThread>(uid, error);
	if (t) {
		int wCount = t->nt.wakeupCount;
		t->nt.wakeupCount = 0;
		return hleLogSuccessI(SCEKERNEL, wCount, "wakeupCount reset to 0");
	} else {
		return hleLogError(SCEKERNEL, error, "bad thread id");
	}
}

static int __KernelSleepThread(bool doCallbacks) {
	PSPThread *thread = __GetCurrentThread();
	if (!thread) {
		ERROR_LOG_REPORT(SCEKERNEL, "sceKernelSleepThread*(): bad current thread");
		return -1;
	}

	if (thread->nt.wakeupCount > 0) {
		thread->nt.wakeupCount--;
		return hleLogSuccessI(SCEKERNEL, 0, "wakeupCount decremented to %i", thread->nt.wakeupCount);
	} else {
		__KernelWaitCurThread(WAITTYPE_SLEEP, 0, 0, 0, doCallbacks, "thread slept");
		return hleLogSuccessVerboseI(SCEKERNEL, 0, "sleeping");
	}
	return 0;
}

int sceKernelSleepThread() {
	return __KernelSleepThread(false);
}

//the homebrew PollCallbacks
int sceKernelSleepThreadCB() {
	return __KernelSleepThread(true);
}

int sceKernelWaitThreadEnd(SceUID threadID, u32 timeoutPtr)
{
	DEBUG_LOG(SCEKERNEL, "sceKernelWaitThreadEnd(%i, %08x)", threadID, timeoutPtr);
	if (threadID == 0 || threadID == currentThread)
		return SCE_KERNEL_ERROR_ILLEGAL_THID;

	if (!__KernelIsDispatchEnabled())
		return SCE_KERNEL_ERROR_CAN_NOT_WAIT;
	if (__IsInInterrupt())
		return SCE_KERNEL_ERROR_ILLEGAL_CONTEXT;

	u32 error;
	PSPThread *t = kernelObjects.Get<PSPThread>(threadID, error);
	if (t)
	{
		if (t->nt.status != THREADSTATUS_DORMANT)
		{
			if (Memory::IsValidAddress(timeoutPtr))
				__KernelScheduleThreadEndTimeout(currentThread, threadID, Memory::Read_U32(timeoutPtr));
			if (std::find(t->waitingThreads.begin(), t->waitingThreads.end(), currentThread) == t->waitingThreads.end())
				t->waitingThreads.push_back(currentThread);
			__KernelWaitCurThread(WAITTYPE_THREADEND, threadID, 0, timeoutPtr, false, "thread wait end");
		}

		return t->nt.exitStatus;
	}
	else
	{
		ERROR_LOG(SCEKERNEL, "sceKernelWaitThreadEnd - bad thread %i", threadID);
		return error;
	}
}

int sceKernelWaitThreadEndCB(SceUID threadID, u32 timeoutPtr)
{
	DEBUG_LOG(SCEKERNEL, "sceKernelWaitThreadEndCB(%i, 0x%X)", threadID, timeoutPtr);
	if (threadID == 0 || threadID == currentThread)
		return SCE_KERNEL_ERROR_ILLEGAL_THID;

	if (!__KernelIsDispatchEnabled())
		return SCE_KERNEL_ERROR_CAN_NOT_WAIT;
	if (__IsInInterrupt())
		return SCE_KERNEL_ERROR_ILLEGAL_CONTEXT;

	u32 error;
	PSPThread *t = kernelObjects.Get<PSPThread>(threadID, error);
	if (t)
	{
		if (t->nt.status != THREADSTATUS_DORMANT)
		{
			if (Memory::IsValidAddress(timeoutPtr))
				__KernelScheduleThreadEndTimeout(currentThread, threadID, Memory::Read_U32(timeoutPtr));
			if (std::find(t->waitingThreads.begin(), t->waitingThreads.end(), currentThread) == t->waitingThreads.end())
				t->waitingThreads.push_back(currentThread);
			__KernelWaitCurThread(WAITTYPE_THREADEND, threadID, 0, timeoutPtr, true, "thread wait end");
		}
		else
			hleCheckCurrentCallbacks();

		return t->nt.exitStatus;
	}
	else
	{
		ERROR_LOG(SCEKERNEL, "sceKernelWaitThreadEndCB - bad thread %i", threadID);
		return error;
	}
}

int sceKernelReleaseWaitThread(SceUID threadID)
{
	DEBUG_LOG(SCEKERNEL, "sceKernelReleaseWaitThread(%i)", threadID);
	if (__KernelInCallback())
		WARN_LOG_REPORT(SCEKERNEL, "UNTESTED sceKernelReleaseWaitThread() might not do the right thing in a callback");

	if (threadID == 0 || threadID == currentThread)
		return SCE_KERNEL_ERROR_ILLEGAL_THID;

	u32 error;
	PSPThread *t = kernelObjects.Get<PSPThread>(threadID, error);
	if (t)
	{
		if (!t->isWaiting())
			return SCE_KERNEL_ERROR_NOT_WAIT;
		if (t->nt.waitType == WAITTYPE_HLEDELAY)
		{
			WARN_LOG_REPORT_ONCE(rwt_delay, SCEKERNEL, "sceKernelReleaseWaitThread(): Refusing to wake HLE-delayed thread, right thing to do?");
			return SCE_KERNEL_ERROR_NOT_WAIT;
		}
		if (t->nt.waitType == WAITTYPE_MODULE)
		{
			WARN_LOG_REPORT_ONCE(rwt_sm, SCEKERNEL, "sceKernelReleaseWaitThread(): Refusing to wake start_module thread, right thing to do?");
			return SCE_KERNEL_ERROR_NOT_WAIT;
		}

		__KernelResumeThreadFromWait(threadID, SCE_KERNEL_ERROR_RELEASE_WAIT);
		hleReSchedule("thread released from wait");
		return 0;
	}
	else
	{
		ERROR_LOG(SCEKERNEL, "sceKernelReleaseWaitThread - bad thread %i", threadID);
		return error;
	}
}

int sceKernelSuspendThread(SceUID threadID)
{
	// TODO: What about interrupts/callbacks?
	if (threadID == 0 || threadID == currentThread)
	{
		ERROR_LOG(SCEKERNEL, "sceKernelSuspendThread(%d): cannot suspend current thread", threadID);
		return SCE_KERNEL_ERROR_ILLEGAL_THID;
	}

	u32 error;
	PSPThread *t = kernelObjects.Get<PSPThread>(threadID, error);
	if (t)
	{
		if (t->isStopped())
		{
			ERROR_LOG(SCEKERNEL, "sceKernelSuspendThread(%d): thread not running", threadID);
			return SCE_KERNEL_ERROR_DORMANT;
		}
		if (t->isSuspended())
		{
			ERROR_LOG(SCEKERNEL, "sceKernelSuspendThread(%d): thread already suspended", threadID);
			return SCE_KERNEL_ERROR_SUSPEND;
		}

		DEBUG_LOG(SCEKERNEL, "sceKernelSuspendThread(%d)", threadID);
		if (t->isReady())
			__KernelChangeReadyState(t, threadID, false);
		t->nt.status = (t->nt.status & ~THREADSTATUS_READY) | THREADSTATUS_SUSPEND;
		return 0;
	}
	else
	{
		ERROR_LOG(SCEKERNEL, "sceKernelSuspendThread(%d): bad thread", threadID);
		return error;
	}
}

int sceKernelResumeThread(SceUID threadID)
{
	// TODO: What about interrupts/callbacks?
	if (threadID == 0 || threadID == currentThread)
	{
		ERROR_LOG(SCEKERNEL, "sceKernelResumeThread(%d): cannot suspend current thread", threadID);
		return SCE_KERNEL_ERROR_ILLEGAL_THID;
	}

	u32 error;
	PSPThread *t = kernelObjects.Get<PSPThread>(threadID, error);
	if (t)
	{
		if (!t->isSuspended())
		{
			ERROR_LOG(SCEKERNEL, "sceKernelResumeThread(%d): thread not suspended", threadID);
			return SCE_KERNEL_ERROR_NOT_SUSPEND;
		}
		DEBUG_LOG(SCEKERNEL, "sceKernelResumeThread(%d)", threadID);
		t->nt.status &= ~THREADSTATUS_SUSPEND;

		// If it was dormant, waiting, etc. before we don't flip its ready state.
		if (t->nt.status == 0)
			__KernelChangeReadyState(t, threadID, true);
		return 0;
	}
	else
	{
		ERROR_LOG(SCEKERNEL, "sceKernelResumeThread(%d): bad thread", threadID);
		return error;
	}
}



//////////////////////////////////////////////////////////////////////////
// CALLBACKS
//////////////////////////////////////////////////////////////////////////

SceUID sceKernelCreateCallback(const char *name, u32 entrypoint, u32 signalArg)
{
	if (!name)
		return hleReportWarning(SCEKERNEL, SCE_KERNEL_ERROR_ERROR, "invalid name");
	if (entrypoint & 0xF0000000)
		return hleReportWarning(SCEKERNEL, SCE_KERNEL_ERROR_ILLEGAL_ADDR, "invalid func");

	PSPCallback *cb = new PSPCallback();
	SceUID id = kernelObjects.Create(cb);

	strncpy(cb->nc.name, name, KERNELOBJECT_MAX_NAME_LENGTH);
	cb->nc.name[KERNELOBJECT_MAX_NAME_LENGTH] = 0;
	cb->nc.size = sizeof(NativeCallback);
	cb->nc.entrypoint = entrypoint;
	cb->nc.threadId = __KernelGetCurThread();
	cb->nc.commonArgument = signalArg;
	cb->nc.notifyCount = 0;
	cb->nc.notifyArg = 0;

	PSPThread *thread = __GetCurrentThread();
	if (thread)
		thread->callbacks.push_back(id);

	return hleLogSuccessI(SCEKERNEL, id);
}

int sceKernelDeleteCallback(SceUID cbId)
{
	u32 error;
	PSPCallback *cb = kernelObjects.Get<PSPCallback>(cbId, error);
	if (cb)
	{
		PSPThread *thread = kernelObjects.Get<PSPThread>(cb->nc.threadId, error);
		if (thread)
			thread->callbacks.erase(std::remove(thread->callbacks.begin(), thread->callbacks.end(), cbId), thread->callbacks.end());
		if (cb->nc.notifyCount != 0)
			readyCallbacksCount--;

		return hleLogSuccessI(SCEKERNEL, kernelObjects.Destroy<PSPCallback>(cbId));
	} else {
		return hleLogError(SCEKERNEL, error, "bad cbId");
	}
}

// Generally very rarely used, but Numblast uses it like candy.
int sceKernelNotifyCallback(SceUID cbId, int notifyArg)
{
	u32 error;
	PSPCallback *cb = kernelObjects.Get<PSPCallback>(cbId, error);
	if (cb) {
		__KernelNotifyCallback(cbId, notifyArg);
		return hleLogSuccessI(SCEKERNEL, 0);
	} else {
		return hleLogError(SCEKERNEL, error, "bad cbId");
	}
}

int sceKernelCancelCallback(SceUID cbId)
{
	u32 error;
	PSPCallback *cb = kernelObjects.Get<PSPCallback>(cbId, error);
	if (cb) {
		// This just resets the notify count.
		cb->nc.notifyArg = 0;
		return hleLogSuccessI(SCEKERNEL, 0);
	} else {
		return hleLogError(SCEKERNEL, error, "bad cbId");
	}
}

int sceKernelGetCallbackCount(SceUID cbId)
{
	u32 error;
	PSPCallback *cb = kernelObjects.Get<PSPCallback>(cbId, error);
	if (cb) {
		return hleLogSuccessVerboseI(SCEKERNEL, cb->nc.notifyCount);
	} else {
		return hleLogError(SCEKERNEL, error, "bad cbId");
	}
}

int sceKernelReferCallbackStatus(SceUID cbId, u32 statusAddr)
{
	u32 error;
	PSPCallback *c = kernelObjects.Get<PSPCallback>(cbId, error);
	if (c) {
		if (Memory::IsValidAddress(statusAddr) && Memory::Read_U32(statusAddr) != 0) {
			Memory::WriteStruct(statusAddr, &c->nc);
			return hleLogSuccessI(SCEKERNEL, 0);
		} else {
			return hleLogDebug(SCEKERNEL, 0, "struct size was 0");
		}
	} else {
		return hleLogError(SCEKERNEL, error, "bad cbId");
	}
}

u32 sceKernelExtendThreadStack(u32 size, u32 entryAddr, u32 entryParameter)
{
	if (size < 512)
		return hleReportError(SCEKERNEL, SCE_KERNEL_ERROR_ILLEGAL_STACK_SIZE, "xxx", "stack size too small");

	PSPThread *thread = __GetCurrentThread();
	if (!thread)
		return hleReportError(SCEKERNEL, -1, "xxx", "not on a thread?");

	if (!thread->PushExtendedStack(size))
		return hleReportError(SCEKERNEL, SCE_KERNEL_ERROR_NO_MEMORY, "xxx", "could not allocate new stack");

	// The stack has been changed now, so it's do or die time.

	// Push the old SP, RA, and PC onto the stack (so we can restore them later.)
	Memory::Write_U32(currentMIPS->r[MIPS_REG_RA], thread->currentStack.end - 4);
	Memory::Write_U32(currentMIPS->r[MIPS_REG_SP], thread->currentStack.end - 8);
	Memory::Write_U32(currentMIPS->pc, thread->currentStack.end - 12);

	currentMIPS->pc = entryAddr;
	currentMIPS->r[MIPS_REG_A0] = entryParameter;
	currentMIPS->r[MIPS_REG_RA] = extendReturnHackAddr;
	// Stack should stay aligned even though we saved only 3 regs.
	currentMIPS->r[MIPS_REG_SP] = thread->currentStack.end - 0x10;

	hleSkipDeadbeef();
	return hleLogSuccessI(SCEKERNEL, 0);
}

void __KernelReturnFromExtendStack()
{
	hleSkipDeadbeef();

	PSPThread *thread = __GetCurrentThread();
	if (!thread)
	{
		ERROR_LOG_REPORT(SCEKERNEL, "__KernelReturnFromExtendStack() - not on a thread?");
		return;
	}

	// Grab the saved regs at the top of the stack.
	u32 restoreRA = Memory::Read_U32(thread->currentStack.end - 4);
	u32 restoreSP = Memory::Read_U32(thread->currentStack.end - 8);
	u32 restorePC = Memory::Read_U32(thread->currentStack.end - 12);

	if (!thread->PopExtendedStack())
	{
		ERROR_LOG_REPORT(SCEKERNEL, "__KernelReturnFromExtendStack() - no stack to restore?");
		return;
	}

	DEBUG_LOG(SCEKERNEL, "__KernelReturnFromExtendStack()");
	currentMIPS->r[MIPS_REG_RA] = restoreRA;
	currentMIPS->r[MIPS_REG_SP] = restoreSP;
	currentMIPS->pc = restorePC;

	// We retain whatever is in v0/v1, it gets passed on to the caller of sceKernelExtendThreadStack().
}

void ActionAfterMipsCall::run(MipsCall &call) {
	u32 error;
	PSPThread *thread = kernelObjects.Get<PSPThread>(threadID, error);
	if (thread) {
		// Resume waiting after a callback, but not from terminate/delete.
		if ((thread->nt.status & (THREADSTATUS_DEAD | THREADSTATUS_DORMANT)) == 0) {
			__KernelChangeReadyState(thread, threadID, (status & THREADSTATUS_READY) != 0);
			thread->nt.status = status;
		}
		thread->nt.waitType = waitType;
		thread->nt.waitID = waitID;
		thread->waitInfo = waitInfo;
		thread->isProcessingCallbacks = isProcessingCallbacks;
		thread->currentCallbackId = currentCallbackId;
	}

	if (chainedAction) {
		chainedAction->run(call);
		delete chainedAction;
	}
}

void PSPThread::setReturnValue(u32 retval) {
	if (GetUID() == currentThread) {
		currentMIPS->r[MIPS_REG_V0] = retval;
	} else {
		context.r[MIPS_REG_V0] = retval;
	}
}

void PSPThread::setReturnValue(u64 retval) {
	if (GetUID() == currentThread) {
		currentMIPS->r[MIPS_REG_V0] = retval & 0xFFFFFFFF;
		currentMIPS->r[MIPS_REG_V1] = (retval >> 32) & 0xFFFFFFFF;
	} else {
		context.r[MIPS_REG_V0] = retval & 0xFFFFFFFF;
		context.r[MIPS_REG_V1] = (retval >> 32) & 0xFFFFFFFF;
	}
}

void PSPThread::resumeFromWait() {
	nt.status &= ~THREADSTATUS_WAIT;
	if (!(nt.status & (THREADSTATUS_WAITSUSPEND | THREADSTATUS_DORMANT | THREADSTATUS_DEAD)))
		__KernelChangeReadyState(this, GetUID(), true);

	// Non-waiting threads do not process callbacks.
	isProcessingCallbacks = false;
}

bool PSPThread::isWaitingFor(WaitType type, int id) const {
	if (nt.status & THREADSTATUS_WAIT)
		return nt.waitType == type && nt.waitID == id;
	return false;
}

int PSPThread::getWaitID(WaitType type) const {
	if (nt.waitType == type)
		return nt.waitID;
	return 0;
}

ThreadWaitInfo PSPThread::getWaitInfo() const {
	return waitInfo;
}

void __KernelSwitchContext(PSPThread *target, const char *reason) {
	u32 oldPC = 0;
	SceUID oldUID = 0;
	const char *oldName = hleCurrentThreadName != NULL ? hleCurrentThreadName : "(none)";

	PSPThread *cur = __GetCurrentThread();
	if (cur)  // It might just have been deleted.
	{
		__KernelSaveContext(&cur->context, (cur->nt.attr & PSP_THREAD_ATTR_VFPU) != 0);
		oldPC = currentMIPS->pc;
		oldUID = cur->GetUID();

		// Normally this is taken care of in __KernelNextThread().
		if (cur->isRunning())
			__KernelChangeReadyState(cur, oldUID, true);
	}

	if (target)
	{
		__SetCurrentThread(target, target->GetUID(), target->nt.name);
		__KernelChangeReadyState(target, currentThread, false);
		target->nt.status = (target->nt.status | THREADSTATUS_RUNNING) & ~THREADSTATUS_READY;

		__KernelLoadContext(&target->context, (target->nt.attr & PSP_THREAD_ATTR_VFPU) != 0);
	}
	else
		__SetCurrentThread(NULL, 0, NULL);

	const bool fromIdle = oldUID == threadIdleID[0] || oldUID == threadIdleID[1];
	const bool toIdle = currentThread == threadIdleID[0] || currentThread == threadIdleID[1];
#if DEBUG_LEVEL <= MAX_LOGLEVEL || DEBUG_LOG == NOTICE_LOG
	if (!(fromIdle && toIdle))
	{
		u64 nowCycles = CoreTiming::GetTicks();
		s64 consumedCycles = nowCycles - lastSwitchCycles;
		lastSwitchCycles = nowCycles;

		DEBUG_LOG(SCEKERNEL, "Context switch: %s -> %s (%i->%i, pc: %08x->%08x, %s) +%lldus",
			oldName, hleCurrentThreadName,
			oldUID, currentThread,
			oldPC, currentMIPS->pc,
			reason,
			cyclesToUs(consumedCycles));
	}
#endif

	// Switching threads eats some cycles.  This is a low approximation.
	if (fromIdle && toIdle) {
		// Don't eat any cycles going between idle.
	} else if (fromIdle || toIdle) {
		currentMIPS->downcount -= 1200;
	} else {
		currentMIPS->downcount -= 2700;
	}

	if (target)
	{
		// No longer waiting.
		target->nt.waitType = WAITTYPE_NONE;
		target->nt.waitID = 0;

		__KernelExecutePendingMipsCalls(target, true);
	}
}

void __KernelChangeThreadState(PSPThread *thread, ThreadStatus newStatus) {
	if (!thread || thread->nt.status == newStatus)
		return;

	if (!dispatchEnabled && thread == __GetCurrentThread() && newStatus != THREADSTATUS_RUNNING) {
		ERROR_LOG(SCEKERNEL, "Dispatching suspended, not changing thread state");
		return;
	}

	// TODO: JPSCP has many conditions here, like removing wait timeout actions etc.
	// if (thread->nt.status == THREADSTATUS_WAIT && newStatus != THREADSTATUS_WAITSUSPEND) {

	__KernelChangeReadyState(thread, thread->GetUID(), (newStatus & THREADSTATUS_READY) != 0);
	thread->nt.status = newStatus;

	if (newStatus == THREADSTATUS_WAIT) {
		if (thread->nt.waitType == WAITTYPE_NONE) {
			ERROR_LOG(SCEKERNEL, "Waittype none not allowed here");
		}

		// Schedule deletion of stopped threads here.  if (thread->isStopped())
	}
}


<<<<<<< HEAD
static bool __CanExecuteCallbackNow(Thread *thread) {
	return currentCallbackThreadID == 0 && g_inCbCount == 0;
=======
static bool __CanExecuteCallbackNow(PSPThread *thread) {
	return g_inCbCount == 0;
>>>>>>> 9aefc010
}

void __KernelCallAddress(PSPThread *thread, u32 entryPoint, PSPAction *afterAction, const u32 args[], int numargs, bool reschedAfter, SceUID cbId) {
	if (!thread || thread->isStopped()) {
		WARN_LOG_REPORT(SCEKERNEL, "Running mipscall on dormant thread");
	}

	_dbg_assert_msg_(SCEKERNEL, numargs <= 6, "MipsCalls can only take 6 args.");

	if (thread) {
		ActionAfterMipsCall *after = (ActionAfterMipsCall *) __KernelCreateAction(actionAfterMipsCall);
		after->chainedAction = afterAction;
		after->threadID = thread->GetUID();
		after->status = thread->nt.status;
		after->waitType = (WaitType)(u32)thread->nt.waitType;
		after->waitID = thread->nt.waitID;
		after->waitInfo = thread->waitInfo;
		after->isProcessingCallbacks = thread->isProcessingCallbacks;
		after->currentCallbackId = thread->currentCallbackId;

		afterAction = after;

		if (thread->nt.waitType != WAITTYPE_NONE) {
			// If it's a callback, tell the wait to stop.
			if (cbId > 0) {
				if (waitTypeFuncs[thread->nt.waitType].beginFunc != NULL) {
					waitTypeFuncs[thread->nt.waitType].beginFunc(after->threadID, thread->currentCallbackId);
				} else {
					ERROR_LOG_REPORT(HLE, "Missing begin/restore funcs for wait type %d", thread->nt.waitType);
				}
			}

			// Release thread from waiting
			thread->nt.waitType = WAITTYPE_NONE;
		}

		__KernelChangeThreadState(thread, THREADSTATUS_READY);
	}

	MipsCall *call = new MipsCall();
	call->entryPoint = entryPoint;
	for (int i = 0; i < numargs; i++) {
		call->args[i] = args[i];
	}
	call->numArgs = (int) numargs;
	call->doAfter = afterAction;
	call->tag = "callAddress";
	call->cbId = cbId;

	u32 callId = mipsCalls.add(call);

	bool called = false;
	if ((!thread || thread == __GetCurrentThread())) {
		if (__CanExecuteCallbackNow(thread)) {
			thread = __GetCurrentThread();
			__KernelChangeThreadState(thread, THREADSTATUS_RUNNING);
			called = __KernelExecuteMipsCallOnCurrentThread(callId, reschedAfter);
		}
	}

	if (!called) {
		if (thread) {
			DEBUG_LOG(SCEKERNEL, "Making mipscall pending on thread");
			thread->pendingMipsCalls.push_back(callId);
		} else {
			WARN_LOG(SCEKERNEL, "Ignoring mispcall on NULL/deleted thread");
		}
	}
}

void __KernelDirectMipsCall(u32 entryPoint, PSPAction *afterAction, u32 args[], int numargs, bool reschedAfter) {
	__KernelCallAddress(__GetCurrentThread(), entryPoint, afterAction, args, numargs, reschedAfter, 0);
}

bool __KernelExecuteMipsCallOnCurrentThread(u32 callId, bool reschedAfter)
{
	hleSkipDeadbeef();

	PSPThread *cur = __GetCurrentThread();
	if (cur == nullptr) {
		ERROR_LOG(SCEKERNEL, "__KernelExecuteMipsCallOnCurrentThread(): Bad current thread");
		return false;
	}

	if (g_inCbCount > 0) {
		WARN_LOG_REPORT(SCEKERNEL, "__KernelExecuteMipsCallOnCurrentThread(): Already in a callback!");
	}
	DEBUG_LOG(SCEKERNEL, "Executing mipscall %i", callId);
	MipsCall *call = mipsCalls.get(callId);

	// Grab some MIPS stack space.
	u32 &sp = currentMIPS->r[MIPS_REG_SP];
	if (!Memory::IsValidAddress(sp - 32 * 4)) {
		ERROR_LOG_REPORT(SCEKERNEL, "__KernelExecuteMipsCallOnCurrentThread(): Not enough free stack");
		return false;
	}

	// Let's just save regs generously.  Better to be safe.
	sp -= 32 * 4;
	for (int i = MIPS_REG_A0; i <= MIPS_REG_T7; ++i) {
		Memory::Write_U32(currentMIPS->r[i], sp + i * 4);
	}
	Memory::Write_U32(currentMIPS->r[MIPS_REG_T8], sp + MIPS_REG_T8 * 4);
	Memory::Write_U32(currentMIPS->r[MIPS_REG_T9], sp + MIPS_REG_T9 * 4);
	Memory::Write_U32(currentMIPS->r[MIPS_REG_RA], sp + MIPS_REG_RA * 4);

	// Save the few regs that need saving
	call->savedPc = currentMIPS->pc;
	call->savedV0 = currentMIPS->r[MIPS_REG_V0];
	call->savedV1 = currentMIPS->r[MIPS_REG_V1];
	call->savedId = cur->currentMipscallId;
	call->reschedAfter = reschedAfter;

	// Set up the new state
	currentMIPS->pc = call->entryPoint;
	currentMIPS->r[MIPS_REG_RA] = __KernelMipsCallReturnAddress();
	cur->currentMipscallId = callId;
	for (int i = 0; i < call->numArgs; i++) {
		currentMIPS->r[MIPS_REG_A0 + i] = call->args[i];
	}

	if (call->cbId != 0)
		g_inCbCount++;
	currentCallbackThreadID = currentThread;

	return true;
}

void __KernelReturnFromMipsCall()
{
	hleSkipDeadbeef();

	PSPThread *cur = __GetCurrentThread();
	if (cur == NULL)
	{
		ERROR_LOG(SCEKERNEL, "__KernelReturnFromMipsCall(): Bad current thread");
		return;
	}

	u32 callId = cur->currentMipscallId;
	MipsCall *call = mipsCalls.pop(callId);

	// Value returned by the callback function
	u32 retVal = currentMIPS->r[MIPS_REG_V0];
	DEBUG_LOG(SCEKERNEL, "__KernelReturnFromMipsCall(), returned %08x", retVal);

	// Should also save/restore wait state here.
	if (call->doAfter)
	{
		call->doAfter->run(*call);
		delete call->doAfter;
	}

	u32 &sp = currentMIPS->r[MIPS_REG_SP];
	for (int i = MIPS_REG_A0; i <= MIPS_REG_T7; ++i) {
		currentMIPS->r[i] = Memory::Read_U32(sp + i * 4);
	}
	currentMIPS->r[MIPS_REG_T8] = Memory::Read_U32(sp + MIPS_REG_T8 * 4);
	currentMIPS->r[MIPS_REG_T9] = Memory::Read_U32(sp + MIPS_REG_T9 * 4);
	currentMIPS->r[MIPS_REG_RA] = Memory::Read_U32(sp + MIPS_REG_RA * 4);
	sp += 32 * 4;

	currentMIPS->pc = call->savedPc;
	// This is how we set the return value.
	currentMIPS->r[MIPS_REG_V0] = call->savedV0;
	currentMIPS->r[MIPS_REG_V1] = call->savedV1;
	cur->currentMipscallId = call->savedId;

	// If the thread called ExitDelete, we might've already decreased g_inCbCount.
	if (call->cbId != 0 && g_inCbCount > 0) {
		g_inCbCount--;
	}
	currentCallbackThreadID = 0;

	if (cur->nt.waitType != WAITTYPE_NONE)
	{
		if (call->cbId > 0)
		{
			if (waitTypeFuncs[cur->nt.waitType].endFunc != NULL)
				waitTypeFuncs[cur->nt.waitType].endFunc(cur->GetUID(), cur->currentCallbackId);
			else
				ERROR_LOG_REPORT(HLE, "Missing begin/restore funcs for wait type %d", cur->nt.waitType);
		}
	}

	// yeah! back in the real world, let's keep going. Should we process more callbacks?
	if (!__KernelExecutePendingMipsCalls(cur, call->reschedAfter)) {
		// Sometimes, we want to stay on the thread.
		int threadReady = cur->nt.status & (THREADSTATUS_READY | THREADSTATUS_RUNNING);
		if (call->reschedAfter || threadReady == 0)
			__KernelReSchedule("return from callback");

		// Now seems like a good time to clear out any pending deletes.
		for (SceUID delThread : pendingDeleteThreads) {
			kernelObjects.Destroy<PSPThread>(delThread);
		}
		pendingDeleteThreads.clear();
	}

	delete call;
}

// First arg must be current thread, passed to avoid perf cost of a lookup.
bool __KernelExecutePendingMipsCalls(PSPThread *thread, bool reschedAfter) {
	_dbg_assert_msg_(SCEKERNEL, thread->GetUID() == __KernelGetCurThread(), "__KernelExecutePendingMipsCalls() should be called only with the current thread.");

	if (thread->pendingMipsCalls.empty()) {
		// Nothing to do
		return false;
	}

	if (__CanExecuteCallbackNow(thread))
	{
		// Pop off the first pending mips call
		u32 callId = thread->pendingMipsCalls.front();
		thread->pendingMipsCalls.pop_front();
		if (__KernelExecuteMipsCallOnCurrentThread(callId, reschedAfter)) {
			return true;
		}
	}
	return false;
}

// Executes the callback, when it next is context switched to.
static void __KernelRunCallbackOnThread(SceUID cbId, PSPThread *thread, bool reschedAfter) {
	u32 error;
	PSPCallback *cb = kernelObjects.Get<PSPCallback>(cbId, error);
	if (!cb) {
		ERROR_LOG(SCEKERNEL, "__KernelRunCallbackOnThread: Bad cbId %i", cbId);
		return;
	}

	DEBUG_LOG(SCEKERNEL, "__KernelRunCallbackOnThread: Turning callback %i into pending mipscall", cbId);

	// Alright, we're on the right thread
	// Should save/restore wait state?

	const u32 args[] = {(u32) cb->nc.notifyCount, (u32) cb->nc.notifyArg, cb->nc.commonArgument};

	// Clear the notify count / arg
	cb->nc.notifyCount = 0;
	cb->nc.notifyArg = 0;

	ActionAfterCallback *action = (ActionAfterCallback *) __KernelCreateAction(actionAfterCallback);
	if (action != NULL)
		action->setCallback(cbId);
	else
		ERROR_LOG(SCEKERNEL, "Something went wrong creating a restore action for a callback.");

	__KernelCallAddress(thread, cb->nc.entrypoint, action, args, 3, reschedAfter, cbId);
}

void ActionAfterCallback::run(MipsCall &call) {
	if (cbId != -1) {
		u32 error;
		PSPCallback *cb = kernelObjects.Get<PSPCallback>(cbId, error);
		if (cb) {
			PSPThread *t = kernelObjects.Get<PSPThread>(cb->nc.threadId, error);
			if (t) {
				// Check for other callbacks to run (including ones this callback scheduled.)
				__KernelCheckThreadCallbacks(t, true);
			}

			DEBUG_LOG(SCEKERNEL, "Left callback %i - %s", cbId, cb->nc.name);
			// Callbacks that don't return 0 are deleted. But should this be done here?
			if (currentMIPS->r[MIPS_REG_V0] != 0) {
				DEBUG_LOG(SCEKERNEL, "ActionAfterCallback::run(): Callback returned non-zero, gets deleted!");
				kernelObjects.Destroy<PSPCallback>(cbId);
			}
		}
	}
}

bool __KernelCurHasReadyCallbacks() {
	if (readyCallbacksCount == 0) {
		return false;
	}

	PSPThread *thread = __GetCurrentThread();
	u32 error;
	for (auto it = thread->callbacks.begin(), end = thread->callbacks.end(); it != end; ++it) {
		PSPCallback *callback = kernelObjects.Get<PSPCallback>(*it, error);
		if (callback && callback->nc.notifyCount != 0) {
			return true;
		}
	}
	return false;
}

// Check callbacks on the current thread only.
// Returns true if any callbacks were processed on the current thread.
bool __KernelCheckThreadCallbacks(PSPThread *thread, bool force) {
	if (!thread || (!thread->isProcessingCallbacks && !force)) {
		return false;
	}

	if (!thread->callbacks.empty()) {
		u32 error;
		for (auto it = thread->callbacks.begin(), end = thread->callbacks.end(); it != end; ++it) {
			PSPCallback *callback = kernelObjects.Get<PSPCallback>(*it, error);
			if (callback && callback->nc.notifyCount != 0) {
				__KernelRunCallbackOnThread(callback->GetUID(), thread, !force);
				readyCallbacksCount--;
				return true;
			}
		}
	}
	return false;
}

// Checks for callbacks on all threads
bool __KernelCheckCallbacks() {
	// Let's not check every thread all the time, callbacks are fairly uncommon.
	if (readyCallbacksCount == 0) {
		return false;
	}
	if (readyCallbacksCount < 0) {
		ERROR_LOG_REPORT(SCEKERNEL, "readyCallbacksCount became negative: %i", readyCallbacksCount);
	}
	if (__IsInInterrupt() || !__KernelIsDispatchEnabled() || __KernelInCallback()) {
		// TODO: Technically, other callbacks can run when a thread within a callback is waiting.
		// However, callbacks that were pending before the current callback started won't be run.
		// This is pretty uncommon, and not yet handled correctly.
		return false;
	}

	bool processed = false;

	u32 error;
	for (auto iter = threadqueue.begin(); iter != threadqueue.end(); ++iter) {
		PSPThread *thread = kernelObjects.Get<PSPThread>(*iter, error);
		if (thread && __KernelCheckThreadCallbacks(thread, false)) {
			processed = true;
		}
	}

	if (processed) {
		return __KernelExecutePendingMipsCalls(__GetCurrentThread(), true);
	}
	return false;
}

bool __KernelForceCallbacks()
{
	// Let's not check every thread all the time, callbacks are fairly uncommon.
	if (readyCallbacksCount == 0) {
		return false;
	}
	if (readyCallbacksCount < 0) {
		ERROR_LOG_REPORT(SCEKERNEL, "readyCallbacksCount became negative: %i", readyCallbacksCount);
	}

	PSPThread *curThread = __GetCurrentThread();

	bool callbacksProcessed = __KernelCheckThreadCallbacks(curThread, true);
	if (callbacksProcessed)
		__KernelExecutePendingMipsCalls(curThread, false);

	return callbacksProcessed;
}

// Not wrapped because it has special return logic.
void sceKernelCheckCallback()
{
	// Start with yes.
	RETURN(1);

	bool callbacksProcessed = __KernelForceCallbacks();

	if (callbacksProcessed) {
		DEBUG_LOG(SCEKERNEL, "sceKernelCheckCallback() - processed a callback.");
		// The RETURN(1) above is still active here, unless __KernelForceCallbacks changed it.
	} else {
		RETURN(0);
	}
	hleEatCycles(230);
}

bool __KernelInCallback()
{
	return (g_inCbCount != 0);
}

void __KernelNotifyCallback(SceUID cbId, int notifyArg)
{
	u32 error;

	PSPCallback *cb = kernelObjects.Get<PSPCallback>(cbId, error);
	if (!cb) {
		// Yeah, we're screwed, this shouldn't happen.
		ERROR_LOG(SCEKERNEL, "__KernelNotifyCallback - invalid callback %08x", cbId);
		return;
	}
	if (cb->nc.notifyCount == 0) {
		readyCallbacksCount++;
	}
	cb->nc.notifyCount++;
	cb->nc.notifyArg = notifyArg;
}

void __KernelRegisterWaitTypeFuncs(WaitType type, WaitBeginCallbackFunc beginFunc, WaitEndCallbackFunc endFunc)
{
	waitTypeFuncs[type].beginFunc = beginFunc;
	waitTypeFuncs[type].endFunc = endFunc;
}

std::vector<DebugThreadInfo> GetThreadsInfo() {
	std::lock_guard<std::mutex> guard(threadqueueLock);
	std::vector<DebugThreadInfo> threadList;

	u32 error;
	for (const auto uid : threadqueue) {
		PSPThread *t = kernelObjects.Get<PSPThread>(uid, error);
		if (!t)
			continue;

		DebugThreadInfo info;
		info.id = uid;
		strncpy(info.name,t->GetName(),KERNELOBJECT_MAX_NAME_LENGTH);
		info.name[KERNELOBJECT_MAX_NAME_LENGTH] = 0;
		info.status = t->nt.status;
		info.entrypoint = t->nt.entrypoint;
		info.initialStack = t->nt.initialStack;
		info.stackSize = (u32)t->nt.stackSize;
		info.priority = t->nt.currentPriority;
		info.waitType = (WaitType)(u32)t->nt.waitType;
		info.isCurrent = uid == currentThread;
		if (info.isCurrent)
			info.curPC = currentMIPS->pc;
		else
			info.curPC = t->context.pc;
		threadList.push_back(info);
	}

	return threadList;
}

DebugInterface *KernelDebugThread(SceUID threadID) {
	if (threadID == currentThread) {
		return currentDebugMIPS;
	}

	u32 error;
	PSPThread *t = kernelObjects.Get<PSPThread>(threadID, error);
	if (t) {
		return &t->debug;
	}

	return nullptr;
}

void __KernelChangeThreadState(SceUID threadId, ThreadStatus newStatus) {
	u32 error;
	PSPThread *t = kernelObjects.Get<PSPThread>(threadId, error);
	if (!t)
		return;

	__KernelChangeThreadState(t, newStatus);
}

int sceKernelRegisterExitCallback(SceUID cbId)
{
	u32 error;
	PSPCallback *cb = kernelObjects.Get<PSPCallback>(cbId, error);
	if (!cb)
	{
		WARN_LOG(SCEKERNEL, "sceKernelRegisterExitCallback(%i): invalid callback id", cbId);
		if (sceKernelGetCompiledSdkVersion() >= 0x3090500)
			return SCE_KERNEL_ERROR_ILLEGAL_ARGUMENT;
		return 0;
	}

	DEBUG_LOG(SCEKERNEL, "sceKernelRegisterExitCallback(%i)", cbId);
	registeredExitCbId = cbId;
	return 0;
}

int LoadExecForUser_362A956B()
{
	WARN_LOG_REPORT(SCEKERNEL, "LoadExecForUser_362A956B()");
	u32 error;
	PSPCallback *cb = kernelObjects.Get<PSPCallback>(registeredExitCbId, error);
	if (!cb) {
		WARN_LOG(SCEKERNEL, "LoadExecForUser_362A956B() : registeredExitCbId not found 0x%x", registeredExitCbId);
		return SCE_KERNEL_ERROR_UNKNOWN_CBID;
	}
	int cbArg = cb->nc.commonArgument;
	if (!Memory::IsValidAddress(cbArg)) {
		WARN_LOG(SCEKERNEL, "LoadExecForUser_362A956B() : invalid address for cbArg (0x%08X)", cbArg);
		return SCE_KERNEL_ERROR_ILLEGAL_ADDR;
	}
	u32 unknown1 = Memory::Read_U32(cbArg - 8);
	if (unknown1 >= 4) {
		WARN_LOG(SCEKERNEL, "LoadExecForUser_362A956B() : invalid value unknown1 (0x%08X)", unknown1);
		return SCE_KERNEL_ERROR_ILLEGAL_ARGUMENT;
	}
	u32 parameterArea = Memory::Read_U32(cbArg - 4);
	if (!Memory::IsValidAddress(parameterArea)) {
		WARN_LOG(SCEKERNEL, "LoadExecForUser_362A956B() : invalid address for parameterArea on userMemory  (0x%08X)", parameterArea);
		return SCE_KERNEL_ERROR_ILLEGAL_ADDR;
	}
	
	u32 size = Memory::Read_U32(parameterArea);
	if (size < 12) {
		WARN_LOG(SCEKERNEL, "LoadExecForUser_362A956B() : invalid parameterArea size %d", size);
		return SCE_KERNEL_ERROR_ILLEGAL_SIZE;
	}
	Memory::Write_U32(0, parameterArea + 4);
	Memory::Write_U32(-1, parameterArea + 8);
	return 0;
}

static const SceUID SCE_TE_THREADID_ALL_USER = 0xFFFFFFF0;

struct NativeThreadEventHandler {
	u32 size;
	char name[KERNELOBJECT_MAX_NAME_LENGTH + 1];
	SceUID threadID;
	u32 mask;
	u32 handlerPtr;
	u32 commonArg;
};

struct ThreadEventHandler : public KernelObject {
	const char *GetName() { return nteh.name; }
	const char *GetTypeName() { return "ThreadEventHandler"; }
	static u32 GetMissingErrorCode() { return SCE_KERNEL_ERROR_UNKNOWN_TEID; }
	static int GetStaticIDType() { return SCE_KERNEL_TMID_ThreadEventHandler; }
	int GetIDType() const { return SCE_KERNEL_TMID_ThreadEventHandler; }

	virtual void DoState(PointerWrap &p) {
		auto s = p.Section("ThreadEventHandler", 1);
		if (!s)
			return;

		p.Do(nteh);
	}

	NativeThreadEventHandler nteh;
};

KernelObject *__KernelThreadEventHandlerObject() {
	// Default object to load from state.
	return new ThreadEventHandler;
}

bool __KernelThreadTriggerEvent(const ThreadEventHandlerList &handlers, SceUID threadID, ThreadEventType type) {
	PSPThread *thread = __GetCurrentThread();
	if (!thread || thread->isStopped()) {
		SceUID nextThreadID = threadReadyQueue.peek_first();
		thread = kernelObjects.GetFast<PSPThread>(nextThreadID);
	}

	bool hadHandlers = false;
	for (auto it = handlers.begin(), end = handlers.end(); it != end; ++it) {
		u32 error;
		const auto teh = kernelObjects.Get<ThreadEventHandler>(*it, error);
		if (!teh || (teh->nteh.mask & type) == 0) {
			continue;
		}

		const u32 args[] = {(u32)type, (u32)threadID, teh->nteh.commonArg};
		__KernelCallAddress(thread, teh->nteh.handlerPtr, nullptr, args, ARRAY_SIZE(args), true, 0);
		hadHandlers = true;
	}

	return hadHandlers;
}

bool __KernelThreadTriggerEvent(bool isKernel, SceUID threadID, ThreadEventType type) {
	bool hadExactHandlers = false;
	auto exactHandlers = threadEventHandlers.find(threadID);
	if (exactHandlers != threadEventHandlers.end()) {
		hadExactHandlers = __KernelThreadTriggerEvent(exactHandlers->second, threadID, type);
	}

	bool hadKindHandlers = false;
	if (isKernel) {
		auto kernelHandlers = threadEventHandlers.find(SCE_TE_THREADID_ALL_USER);
		if (kernelHandlers != threadEventHandlers.end()) {
			hadKindHandlers = __KernelThreadTriggerEvent(kernelHandlers->second, threadID, type);
		}
	} else {
		auto userHandlers = threadEventHandlers.find(SCE_TE_THREADID_ALL_USER);
		if (userHandlers != threadEventHandlers.end()) {
			hadKindHandlers = __KernelThreadTriggerEvent(userHandlers->second, threadID, type);
		}
	}

	return hadKindHandlers || hadExactHandlers;
}

SceUID sceKernelRegisterThreadEventHandler(const char *name, SceUID threadID, u32 mask, u32 handlerPtr, u32 commonArg) {
	if (!name) {
		return hleReportError(SCEKERNEL, SCE_KERNEL_ERROR_ERROR, "invalid name");
	}
	if (threadID == 0) {
		// "atexit"?
		if (mask != THREADEVENT_EXIT) {
			return hleReportError(SCEKERNEL, SCE_KERNEL_ERROR_ILLEGAL_ATTR, "invalid thread id");
		}
	}
	u32 error;
	if (kernelObjects.Get<PSPThread>(threadID, error) == NULL && threadID != SCE_TE_THREADID_ALL_USER) {
		return hleReportError(SCEKERNEL, error, "bad thread id");
	}
	if ((mask & ~THREADEVENT_SUPPORTED) != 0) {
		return hleReportError(SCEKERNEL, SCE_KERNEL_ERROR_ILLEGAL_MASK, "invalid event mask");
	}

	auto teh = new ThreadEventHandler;
	teh->nteh.size = sizeof(teh->nteh);
	strncpy(teh->nteh.name, name, KERNELOBJECT_MAX_NAME_LENGTH);
	teh->nteh.name[KERNELOBJECT_MAX_NAME_LENGTH] = '\0';
	teh->nteh.threadID = threadID;
	teh->nteh.mask = mask;
	teh->nteh.handlerPtr = handlerPtr;
	teh->nteh.commonArg = commonArg;

	SceUID uid = kernelObjects.Create(teh);
	threadEventHandlers[threadID].push_back(uid);

	return hleLogSuccessI(SCEKERNEL, uid);
}

int sceKernelReleaseThreadEventHandler(SceUID uid) {
	u32 error;
	auto teh = kernelObjects.Get<ThreadEventHandler>(uid, error);
	if (!teh) {
		return hleReportError(SCEKERNEL, error, "bad handler id");
	}

	auto &handlers = threadEventHandlers[teh->nteh.threadID];
	handlers.erase(std::remove(handlers.begin(), handlers.end(), uid), handlers.end());
	return hleLogSuccessI(SCEKERNEL, kernelObjects.Destroy<ThreadEventHandler>(uid));
}

int sceKernelReferThreadEventHandlerStatus(SceUID uid, u32 infoPtr) {
	u32 error;
	auto teh = kernelObjects.Get<ThreadEventHandler>(uid, error);
	if (!teh) {
		return hleReportError(SCEKERNEL, error, "bad handler id");
	}

	if (Memory::IsValidAddress(infoPtr) && Memory::Read_U32(infoPtr) != 0) {
		Memory::WriteStruct(infoPtr, &teh->nteh);
		return hleLogSuccessI(SCEKERNEL, 0);
	} else {
		return hleLogDebug(SCEKERNEL, 0, "struct size was 0");
	}
}<|MERGE_RESOLUTION|>--- conflicted
+++ resolved
@@ -3070,13 +3070,9 @@
 }
 
 
-<<<<<<< HEAD
-static bool __CanExecuteCallbackNow(Thread *thread) {
+
+static bool __CanExecuteCallbackNow(PSPThread *thread) {
 	return currentCallbackThreadID == 0 && g_inCbCount == 0;
-=======
-static bool __CanExecuteCallbackNow(PSPThread *thread) {
-	return g_inCbCount == 0;
->>>>>>> 9aefc010
 }
 
 void __KernelCallAddress(PSPThread *thread, u32 entryPoint, PSPAction *afterAction, const u32 args[], int numargs, bool reschedAfter, SceUID cbId) {
