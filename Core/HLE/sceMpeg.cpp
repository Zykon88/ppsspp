// Copyright (c) 2012- PPSSPP Project.

// This program is free software: you can redistribute it and/or modify
// it under the terms of the GNU General Public License as published by
// the Free Software Foundation, version 2.0 or later versions.

// This program is distributed in the hope that it will be useful,
// but WITHOUT ANY WARRANTY; without even the implied warranty of
// MERCHANTABILITY or FITNESS FOR A PARTICULAR PURPOSE.  See the
// GNU General Public License 2.0 for more details.

// A copy of the GPL 2.0 should have been included with the program.
// If not, see http://www.gnu.org/licenses/

// Official git repository and contact information can be found at
// https://github.com/hrydgard/ppsspp and http://www.ppsspp.org/.


// This code is part shamelessly "inspired" from JPSCP.
#include <map>

#include "sceMpeg.h"
#include "sceKernelThread.h"
#include "HLE.h"
#include "../HW/MediaEngine.h"
#include "../../Common/Action.h"

static bool useMediaEngine;

// MPEG AVC elementary stream.
static const int MPEG_AVC_ES_SIZE = 2048;          // MPEG packet size.
// MPEG ATRAC elementary stream.
static const int MPEG_ATRAC_ES_SIZE = 2112;
static const int MPEG_ATRAC_ES_OUTPUT_SIZE = 8192;
// MPEG PCM elementary stream.
static const int MPEG_PCM_ES_SIZE = 320;
static const int MPEG_PCM_ES_OUTPUT_SIZE = 320;
// MPEG analysis results.
static const int MPEG_VERSION_0012 = 0;
static const int MPEG_VERSION_0013 = 1;
static const int MPEG_VERSION_0014 = 2;
static const int MPEG_VERSION_0015 = 3;
// MPEG streams.
static const int MPEG_AVC_STREAM = 0;
static const int MPEG_ATRAC_STREAM = 1;
static const int MPEG_PCM_STREAM = 2;
static const int MPEG_DATA_STREAM = 3;      // Arbitrary user defined type. Can represent audio or video.
static const int MPEG_AUDIO_STREAM = 15;
static const int MPEG_AU_MODE_DECODE = 0;
static const int MPEG_AU_MODE_SKIP = 1;
static const int MPEG_MEMSIZE = 0x10000;          // 64k.

static const int MPEG_AVC_DECODE_SUCCESS = 1;       // Internal value.
static const int MPEG_AVC_DECODE_ERROR_FATAL = -8;

static const int atracDecodeDelay = 3000;         // Microseconds
static const int avcDecodeDelay = 5400;           // Microseconds
static const int mpegDecodeErrorDelay = 100;      // Delay in Microseconds in case of decode error
static const int mpegTimestampPerSecond = 90000; // How many MPEG Timestamp units in a second.
//static const int videoTimestampStep = 3003;      // Value based on pmfplayer (mpegTimestampPerSecond / 29.970 (fps)).
static const int audioTimestampStep = 4180;      // For audio play at 44100 Hz (2048 samples / 44100 * mpegTimestampPerSecond == 4180)
//static const int audioFirstTimestamp = 89249;    // The first MPEG audio AU has always this timestamp
static const int audioFirstTimestamp = 90000;    // The first MPEG audio AU has always this timestamp
static const s64 UNKNOWN_TIMESTAMP = -1;

// At least 2048 bytes of MPEG data is provided when analysing the MPEG header
static const int MPEG_HEADER_BUFFER_MINIMUM_SIZE = 2048;

static const int NUM_ES_BUFFERS = 2;

int getMaxAheadTimestamp(const SceMpegRingBuffer &ringbuf) {
	return std::max(40000, ringbuf.packets * 700);  // empiric value from JPCSP, thanks!
}

bool isCurrentMpegAnalyzed;
bool fakeMode;

// Internal structure
struct AvcContext {
	int avcDetailFrameWidth;
	int avcDetailFrameHeight;
	int avcDecodeResult;
	int avcFrameStatus;
};

struct StreamInfo
{
	int type;
	int num;
};

// Internal structure
struct MpegContext {
	u32 defaultFrameWidth;
	int videoFrameCount;
	int audioFrameCount;
	bool endOfAudioReached;
	bool endOfVideoReached;
	int videoPixelMode;
	u32 mpegMagic;
	u32 mpegVersion;
	u32 mpegRawVersion;
	u32 mpegOffset; 
	u32 mpegStreamSize;
	u32 mpegFirstTimestamp;
	u32 mpegLastTimestamp;
	u32 mpegFirstDate;
	u32 mpegLastDate;
	u32 mpegRingbufferAddr;
	u32 mpegStreamAddr;
	bool esBuffers[NUM_ES_BUFFERS];
	AvcContext avc;

	std::map<int, StreamInfo> streamMap;

	bool avcRegistered;
	bool atracRegistered;
	bool pcmRegistered;

	bool isAnalyzed;

	MediaEngine *mediaengine;
};

int streamIdGen;

// TODO: This should not be a single global, the program can potentially have multiple mpeg contexts
MpegContext mpegCtx;
MpegContext *getMpegCtx(u32 mpeg) {
	return &mpegCtx;
}

u32 getMpegHandle(u32 mpeg) {
	return Memory::Read_U32(mpeg);
}

static void InitRingbuffer(SceMpegRingBuffer *buf, int packets, int data, int size, int callback_addr, int callback_args) {
	buf->packets = packets;
	buf->packetsRead = 0;
	buf->packetsWritten = 0;
	buf->packetsFree = 0; // set later
	buf->packetSize = 2048;
	buf->data = data;
	buf->callback_addr = callback_addr;
	buf->callback_args = callback_args;
	buf->dataUpperBound = data + packets * 2048;
	buf->semaID = -1;
	buf->mpeg = 0;
}	

u32 convertTimestampToDate(u32 ts) {
	return ts;  // TODO
}

void AnalyzeMpeg(u32 buffer_addr, MpegContext *ctx) {
	ctx->mpegStreamAddr = buffer_addr;
	ctx->mpegMagic = Memory::Read_U32(buffer_addr);
	ctx->mpegRawVersion = Memory::Read_U32(buffer_addr + PSMF_STREAM_VERSION_OFFSET);
	switch (ctx->mpegRawVersion) {
	case PSMF_VERSION_0012:
		ctx->mpegVersion = MPEG_VERSION_0012;
		break;
	case PSMF_VERSION_0013:
		ctx->mpegVersion = MPEG_VERSION_0013;
		break;
	case PSMF_VERSION_0014:
		ctx->mpegVersion = MPEG_VERSION_0014;
		break;
	case PSMF_VERSION_0015:
		ctx->mpegVersion = MPEG_VERSION_0015;
		break;
	default:
		ctx->mpegVersion = -1;
		break;
	}
	ctx->mpegOffset = bswap32(Memory::Read_U32(buffer_addr + PSMF_STREAM_OFFSET_OFFSET));
	ctx->mpegStreamSize = bswap32(Memory::Read_U32(buffer_addr + PSMF_STREAM_SIZE_OFFSET));
	ctx->mpegFirstTimestamp = bswap32(Memory::Read_U32(buffer_addr + PSMF_FIRST_TIMESTAMP_OFFSET));
	ctx->mpegLastTimestamp = bswap32(Memory::Read_U32(buffer_addr + PSMF_LAST_TIMESTAMP_OFFSET));
	ctx->mpegFirstDate = convertTimestampToDate(ctx->mpegFirstTimestamp);
	ctx->mpegLastDate = convertTimestampToDate(ctx->mpegLastTimestamp);
	ctx->avc.avcDetailFrameWidth = (Memory::Read_U8(buffer_addr + 142) * 0x10);
	ctx->avc.avcDetailFrameHeight = (Memory::Read_U8(buffer_addr + 143) * 0x10);
	ctx->avc.avcDecodeResult = MPEG_AVC_DECODE_SUCCESS;
	ctx->avc.avcFrameStatus = 0;

	//if (!isCurrentMpegAnalyzed) {
	//SceMpegRingBuffer ringbuffer;
	//InitRingbuffer(&ringbuffer, 0, 0, 0, 0, 0);
	// ????
	//Memory::WriteStruct(ctx->mpegRingbufferAddr, &ringbuffer);
	//}

	ctx->videoFrameCount = 0;
	ctx->audioFrameCount = 0;
	ctx->endOfAudioReached = false;
	ctx->endOfVideoReached = false;

	if ((ctx->mpegStreamSize > 0) && !ctx->isAnalyzed) {
		ctx->mediaengine->setFakeMode(fakeMode);
		ctx->mediaengine->init(buffer_addr, ctx->mpegStreamSize, ctx->mpegOffset);
		ctx->mediaengine->setVideoDim(ctx->avc.avcDetailFrameWidth, ctx->avc.avcDetailFrameHeight);
		// mysterious?
		//meChannel = new PacketChannel();
		//meChannel.write(buffer_addr, mpegOffset);
	}
	// When used with scePsmf, some applications attempt to use sceMpegQueryStreamOffset
	// and sceMpegQueryStreamSize, which forces a packet overwrite in the Media Engine and in
	// the MPEG ringbuffer.
	// Mark the current MPEG as analyzed to filter this, and restore it at sceMpegFinish.
	ctx->isAnalyzed = true;

	INFO_LOG(ME, "Stream offset: %d, Stream size: 0x%X", ctx->mpegOffset, ctx->mpegStreamSize);
	INFO_LOG(ME, "First timestamp: %d, Last timestamp: %d", ctx->mpegFirstTimestamp, ctx->mpegLastTimestamp);
}


void __MpegInit(bool useMediaEngine_) {
	streamIdGen = 1;
	fakeMode = !useMediaEngine_;
}


void __MpegShutdown() {

}

void sceMpegInit()
{
	WARN_LOG(HLE, "sceMpegInit()");

	RETURN(0);
}

u32 sceMpegRingbufferQueryMemSize(int packets)
{
	DEBUG_LOG(HLE, "sceMpegRingbufferQueryMemSize(%i)", packets);
	return packets * (104 + 2048);
}

u32 sceMpegRingbufferConstruct(u32 ringbufferAddr, u32 numPackets, u32 data, u32 size, u32 callbackAddr, u32 callbackArg)
{
	DEBUG_LOG(HLE, "sceMpegRingbufferConstruct(%08x, %i, %08x, %i, %08x, %i)",
		ringbufferAddr, numPackets, data, size, callbackAddr, callbackArg);
	SceMpegRingBuffer ring;
	InitRingbuffer(&ring, numPackets, data, size, callbackAddr, callbackArg);
	Memory::WriteStruct(ringbufferAddr, &ring);
	return 0;
}

u32 sceMpegCreate(u32 mpegAddr, u32 dataPtr, u32 size, u32 ringbufferAddr, u32 frameWidth, u32 mode, u32 ddrTop) 
{
	INFO_LOG(HLE, "sceMpegCreate(%i, %08x, %i, %08x, %i, %i, %i)",
		mpegAddr, dataPtr, size, ringbufferAddr, frameWidth, mode, ddrTop);
	if (size < MPEG_MEMSIZE) {
		return ERROR_MPEG_NO_MEMORY;
	}

	SceMpegRingBuffer ringbuffer;
	Memory::ReadStruct(ringbufferAddr, &ringbuffer);
	if (ringbuffer.packetSize == 0) {
		ringbuffer.packetsFree = 0;
	} else {
		ringbuffer.packetsFree = (ringbuffer.dataUpperBound - ringbuffer.data) / ringbuffer.packetSize;
	}
	ringbuffer.mpeg = mpegAddr;
	Memory::WriteStruct(ringbufferAddr, &ringbuffer);

	// Generate, and write mpeg handle into mpeg data, for some reason
	int mpegHandle = dataPtr + 0x30;
	Memory::Write_U32(mpegHandle, mpegAddr);

	Memory::Memcpy(mpegHandle, "LIBMPEG.001", 12);
	Memory::Write_U32(-1, mpegHandle + 12);
	Memory::Write_U32(ringbufferAddr, mpegHandle + 16);
	Memory::Write_U32(ringbuffer.dataUpperBound, mpegHandle + 20);

	MpegContext *ctx = getMpegCtx(mpegHandle);

	ctx->mpegRingbufferAddr = ringbufferAddr;
	ctx->videoFrameCount = 0;
	ctx->audioFrameCount = 0;
	ctx->avcRegistered = false;
	ctx->atracRegistered = false;
	ctx->pcmRegistered = false;
	ctx->defaultFrameWidth = frameWidth;
	for (int i = 0; i < NUM_ES_BUFFERS; i++) {
		ctx->esBuffers[i] = false;
	}

	// Detailed "analysis" is done later in Query* for some reason.
	ctx->isAnalyzed = false;
	ctx->mediaengine = new MediaEngine();
	return 0;
}

u32 sceMpegDelete(u32 mpeg) 
{
	DEBUG_LOG(HLE, "sceMpegDelete(%08x)", mpeg);
	MpegContext *ctx = getMpegCtx(mpeg);
	if (!ctx) {
		return -1;
	}

	delete ctx->mediaengine;
	ctx->mediaengine = 0;

	// delete ctx;  only when it's no longer a global
	RETURN(0);
}


u32 sceMpegAvcDecodeMode(u32 mpeg, u32 modeAddr) 
{
	DEBUG_LOG(HLE, "sceMpegAvcDecodeMode(%08x, %08x)", mpeg, modeAddr);
	if (Memory::IsValidAddress(modeAddr)) {
		int mode = Memory::Read_U32(modeAddr);
		int pixelMode = Memory::Read_U32(modeAddr + 4);
		mpegCtx.videoPixelMode = pixelMode;
		return 0;
	} else {
		return -1;
	}
}

u32 sceMpegQueryStreamOffset(u32 mpeg, u32 bufferAddr, u32 offsetAddr) 
{
	DEBUG_LOG(HLE, "sceMpegQueryStreamOffset(%08x, %08x, %08x)", mpeg, bufferAddr, offsetAddr);

	MpegContext *ctx = getMpegCtx(mpeg);
	if (!ctx) {
		return -1;
	}
	// Kinda destructive, no?
	AnalyzeMpeg(bufferAddr, ctx);

	if (ctx->mpegMagic != PSMF_MAGIC) {
		ERROR_LOG(HLE, "sceMpegQueryStreamOffset: Bad PSMF magic");
		return -1; //ERROR_MPEG_INVALID_VALUE
	} else if (ctx->mpegVersion < 0) {
		ERROR_LOG(HLE, "sceMpegQueryStreamOffset: Bad version");
		return -1; //ERROR_MPEG_BAD_VERSION
	} else if ((ctx->mpegOffset & 2047) != 0 || ctx->mpegOffset == 0) {
		ERROR_LOG(HLE, "sceMpegQueryStreamOffset: Bad offset");
		return -1; //ERROR_MPEG_INVALID_VALUE
	}
	Memory::Write_U32(ctx->mpegOffset, offsetAddr);
	return 0;
}

u32 sceMpegQueryStreamSize(u32 bufferAddr, u32 sizeAddr) 
{
	DEBUG_LOG(HLE, "sceMpegQueryStreamSize(%08x, %08x)", bufferAddr, sizeAddr);

	MpegContext temp;
	AnalyzeMpeg(bufferAddr, &temp);

	if (temp.mpegMagic != PSMF_MAGIC) {
		ERROR_LOG(HLE, "sceMpegQueryStreamOffset: Bad PSMF magic");
		return ERROR_MPEG_INVALID_VALUE;
	} else if (temp.mpegVersion < 0) {
		ERROR_LOG(HLE, "sceMpegQueryStreamOffset: Bad version");
		return ERROR_MPEG_BAD_VERSION;
	} else if ((temp.mpegOffset & 2047) != 0 || temp.mpegOffset == 0) {
		ERROR_LOG(HLE, "sceMpegQueryStreamOffset: Bad offset");
		return ERROR_MPEG_INVALID_VALUE;
	}
	Memory::Write_U32(temp.mpegStreamSize, sizeAddr);
	return 0;
}

u32 sceMpegRegistStream(u32 mpeg, u32 streamType, u32 streamNum) 
{
	DEBUG_LOG(HLE, "sceMpegRegistStream(%08x, %i, %i)", mpeg, streamType, streamNum);
	MpegContext *ctx = getMpegCtx(mpeg);
	if (!ctx)
		return -1;

	switch (streamType) {
	case MPEG_AVC_STREAM:
		ctx->avcRegistered = true;
		break;
	case MPEG_AUDIO_STREAM:
	case MPEG_ATRAC_STREAM:
		ctx->atracRegistered = true;
		break;
	case MPEG_PCM_STREAM:
		ctx->pcmRegistered = true;
		break;
	}
	// ...
	int sid = streamIdGen++;
	StreamInfo info;
	info.type = streamType;
	info.num = streamNum;
	ctx->streamMap[sid] = info;
	return sid;
}

u32 sceMpegMallocAvcEsBuf(u32 mpeg) 
{
	DEBUG_LOG(HLE, "sceMpegMallocAvcEsBuf(%08x)", mpeg);
	MpegContext *ctx = getMpegCtx(mpeg);
	if (!ctx) {
		return -1;
	}

	// Doesn't actually malloc, just keeps track of a couple of flags
	for (int i = 0; i < NUM_ES_BUFFERS; i++) {
		if (!ctx->esBuffers[i]) {
			ctx->esBuffers[i] = true;
			return i + 1;
		}
	}
	// No es buffer
	return 0;
}

u32 sceMpegFreeAvcEsBuf(u32 mpeg, int esBuf) 
{
	DEBUG_LOG(HLE, "sceMpegFreeAvcEsBuf(%08x, %i)");
	MpegContext *ctx = getMpegCtx(mpeg);
	if (!ctx) {
		return -1;
	}
	if (esBuf == 0) {
		return ERROR_MPEG_INVALID_VALUE;
	}
	if (esBuf >= 1 && esBuf <= NUM_ES_BUFFERS) {
		// TODO: Check if it's already been free'd?
		ctx->esBuffers[esBuf - 1] = false;
	}
	return 0;	
}

u32 sceMpegAvcDecode(u32 mpeg, u32 auAddr, u32 frameWidth, u32 bufferAddr, u32 initAddr) 
{
	MpegContext *ctx = getMpegCtx(mpeg);
	if (!ctx) {
		ERROR_LOG(HLE, "sceMpegAvcDecode: Invalid mpeg %08x", mpeg);
		return 0;
	}

	if (!Memory::IsValidAddress(auAddr) || !Memory::IsValidAddress(bufferAddr) || !Memory::IsValidAddress(initAddr)) {
		ERROR_LOG(HLE, "sceMpegAvcDecode: bad addresses");
		return 0;
	}

	if (frameWidth == 0) {  // wtf, go sudoku passes in 0xccccccccc
		if (!ctx->defaultFrameWidth) {
			frameWidth = ctx->avc.avcDetailFrameWidth;
		} else {
			frameWidth = ctx->defaultFrameWidth;
		}
	}

	SceMpegAu avcAu;
	Memory::ReadStruct(auAddr, &avcAu);

	SceMpegRingBuffer ringbuffer;
	Memory::ReadStruct(ctx->mpegRingbufferAddr, &ringbuffer);

	if (ringbuffer.packetsRead == 0) {
		// empty!
		return MPEG_AVC_DECODE_ERROR_FATAL;
	}

	u32 buffer = Memory::Read_U32(bufferAddr);
	u32 init = Memory::Read_U32(initAddr);
	DEBUG_LOG(HLE, "*buffer = %08x, *init = %08x", buffer, init);

	const int width = std::min((int)frameWidth, 480);
	const int height = ctx->avc.avcDetailFrameHeight;

	int packetsInRingBuffer = ringbuffer.packets - ringbuffer.packetsFree;
	int processedPackets = ringbuffer.packetsRead - packetsInRingBuffer;
	int processedSize = processedPackets * ringbuffer.packetSize;

	int packetsConsumed = 3;
	if (ctx->mpegStreamSize > 0 && ctx->mpegLastTimestamp > 0) {
		// Try a better approximation of the packets consumed based on the timestamp
		int processedSizeBasedOnTimestamp = (int) ((((float) avcAu.pts) / ctx->mpegLastTimestamp) * ctx->mpegStreamSize);
		if (processedSizeBasedOnTimestamp < processedSize) {
			packetsConsumed = 0;
		} else {
			packetsConsumed = (processedSizeBasedOnTimestamp - processedSize) / ringbuffer.packetSize;
			if (packetsConsumed > 10) {
				packetsConsumed = 10;
			}
		}
		DEBUG_LOG(HLE, "sceMpegAvcDecode consumed %d %d/%d %d", processedSizeBasedOnTimestamp, processedSize, ctx->mpegStreamSize, packetsConsumed);
	}

	if (ctx->mediaengine->stepVideo()) {
		ctx->mediaengine->writeVideoImage(buffer, frameWidth, ctx->videoPixelMode);
		packetsConsumed += ctx->mediaengine->readLength() / ringbuffer.packetSize;

		// The MediaEngine is already consuming all the remaining
		// packets when approaching the end of the video. The PSP
		// is only consuming the last packet when reaching the end,
		// not before.
		// Consuming all the remaining packets?
		if (ringbuffer.packetsFree + packetsConsumed >= ringbuffer.packets) {
			// Having not yet reached the last timestamp?
			if (ctx->mpegLastTimestamp > 0 && avcAu.pts < ctx->mpegLastTimestamp) {
				// Do not yet consume all the remaining packets.
				packetsConsumed = 0;
			}
		}
		ctx->mediaengine->setReadLength(ctx->mediaengine->readLength() - packetsConsumed * ringbuffer.packetSize);
	} else {
		// Consume all remaining packets
		packetsConsumed = ringbuffer.packets - ringbuffer.packetsFree;
	}
	ctx->avc.avcFrameStatus = 1;
	ctx->videoFrameCount++;

	// Update the ringbuffer with the consumed packets
	if (ringbuffer.packetsFree < ringbuffer.packets && packetsConsumed > 0) {
		ringbuffer.packetsFree = std::min(ringbuffer.packets, ringbuffer.packetsFree + packetsConsumed);
		DEBUG_LOG(HLE, "sceMpegAvcDecode consumed %d packets, remaining %d packets", packetsConsumed, ringbuffer.packets - ringbuffer.packetsFree);
	}

	ctx->avc.avcDecodeResult = MPEG_AVC_DECODE_SUCCESS;

	// Flush structs back to memory
	Memory::WriteStruct(auAddr, &avcAu);
	Memory::WriteStruct(ctx->mpegRingbufferAddr, &ringbuffer);

	Memory::Write_U32(ctx->avc.avcFrameStatus, initAddr);  // 1 = showing, 0 = not showing

	DEBUG_LOG(HLE, "sceMpegAvcDecode(%08x, %08x, %i, %08x, %08x)", mpeg, auAddr, frameWidth, bufferAddr, initAddr);

	return 0;
}

u32 sceMpegAvcDecodeStop(u32 mpeg, u32 frameWidth, u32 bufferAddr, u32 statusAddr)
{
	WARN_LOG(HLE, "HACK sceMpegAvcDecodeStop(%08x, %08x, %08x, statusAddr=%08x)",
		mpeg, frameWidth, bufferAddr, statusAddr);

	return 0;
}

void sceMpegUnRegistStream() 
{
	WARN_LOG(HLE, "HACK sceMpegUnRegistStream(...)");
	RETURN(0);
}

u32 sceMpegAvcDecodeDetail(u32 mpeg, u32 detailAddr) 
{
	DEBUG_LOG(HLE, "sceMpegAvcDecodeDetail(%08x, %08x)");

	if (!Memory::IsValidAddress(detailAddr))
		return -1;
	MpegContext *ctx = getMpegCtx(mpeg);
	if (!ctx)
		return -1;

	Memory::Write_U32(ctx->avc.avcDecodeResult, detailAddr + 0);
	Memory::Write_U32(ctx->videoFrameCount, detailAddr + 4);
	Memory::Write_U32(ctx->avc.avcDetailFrameWidth, detailAddr + 8);
	Memory::Write_U32(ctx->avc.avcDetailFrameHeight, detailAddr + 12);
	Memory::Write_U32(0, detailAddr + 16);
	Memory::Write_U32(0, detailAddr + 20);
	Memory::Write_U32(0, detailAddr + 24);
	Memory::Write_U32(0, detailAddr + 28);
	Memory::Write_U32(ctx->avc.avcFrameStatus, detailAddr + 32);
	return 0;
}

void sceMpegAvcDecodeStopYCbCr() 
{
	WARN_LOG(HLE, "HACK sceMpegAvcDecodeStopYCbCr(...)");
	RETURN(0);
}

void sceMpegAvcDecodeYCbCr() 
{
	WARN_LOG(HLE, "HACK sceMpegAvcDecodeYCbCr(...)");
	RETURN(0);
}

u32 sceMpegAvcDecodeFlush(u32 mpeg) 
{
	ERROR_LOG(HLE, "UNIMPL sceMpegAvcDecodeFlush(%08x)", mpeg);
	return 0;
}

u32 sceMpegInitAu(u32 mpeg, u32 bufferAddr, u32 auPointer)
{
	DEBUG_LOG(HLE, "sceMpegInitAu(%08x, %i, %08x)", mpeg, bufferAddr, auPointer);
	MpegContext *ctx = getMpegCtx(mpeg);
	if (!ctx) {
		ERROR_LOG(HLE, "Bad mpeg %08x", mpeg);
		return -1;
	}

	SceMpegAu sceAu;
	Memory::ReadStruct(auPointer, &sceAu);

	if (bufferAddr >= 1 && bufferAddr <= NUM_ES_BUFFERS && ctx->esBuffers[bufferAddr - 1]) {
		// This esbuffer has been allocated for Avc.
		sceAu.esBuffer = bufferAddr;   // Can this be right??? not much of a buffer pointer..
		sceAu.esSize = MPEG_AVC_ES_SIZE;
		sceAu.dts = 0;
		sceAu.pts = 0;

		Memory::WriteStruct(auPointer, &sceAu);
	} else {
		// This esbuffer has been left as Atrac.
		sceAu.esBuffer = bufferAddr;
		sceAu.esSize = MPEG_ATRAC_ES_SIZE;
		sceAu.pts = 0;
		sceAu.dts = UNKNOWN_TIMESTAMP;

		Memory::WriteStruct(auPointer, &sceAu);
	}
	return 0;
}

u32 sceMpegQueryAtracEsSize(u32 mpeg, u32 esSizeAddr, u32 outSizeAddr) 
{
	if (!Memory::IsValidAddress(esSizeAddr) || !Memory::IsValidAddress(outSizeAddr)) {
		ERROR_LOG(HLE, "sceMpegQueryAtracEsSize(%08x, %08x, %08x) - bad address", mpeg, esSizeAddr, outSizeAddr);
		return -1;
	}

	DEBUG_LOG(HLE, "sceMpegQueryAtracEsSize(%08x, %08x, %08x)", mpeg, esSizeAddr, outSizeAddr);
	Memory::Write_U32(MPEG_ATRAC_ES_SIZE, esSizeAddr);
	Memory::Write_U32(MPEG_ATRAC_ES_OUTPUT_SIZE, outSizeAddr);
	return 0;
}

u32 sceMpegRingbufferAvailableSize(u32 ringbufferAddr) 
{
	if (!Memory::IsValidAddress(ringbufferAddr)) {
		ERROR_LOG(HLE, "sceMpegRingbufferAvailableSize(%08x) - bad address", ringbufferAddr);
		return -1;
	}

	SceMpegRingBuffer ringbuffer;
	Memory::ReadStruct(ringbufferAddr, &ringbuffer);
	DEBUG_LOG(HLE, "%i=sceMpegRingbufferAvailableSize(%08x)", ringbuffer.packetsFree, ringbufferAddr);
	return ringbuffer.packetsFree;
}


class PostPutAction : public Action {
public:
	PostPutAction(u32 ringAddr) : ringAddr_(ringAddr) {}
	void run();
private:
	u32 ringAddr_;
};

void PostPutAction::run() {
	SceMpegRingBuffer ringbuffer;
	Memory::ReadStruct(ringAddr_, &ringbuffer);

	MpegContext *ctx = getMpegCtx(ringbuffer.mpeg);

	int packetsAdded = currentMIPS->r[2];
	if (packetsAdded > 0) {
		ctx->mediaengine->feedPacketData(ringbuffer.data, packetsAdded * ringbuffer.packetSize);
		if (packetsAdded > ringbuffer.packetsFree) {
			WARN_LOG(HLE, "sceMpegRingbufferPut clamping packetsAdded old=%i new=%i", packetsAdded, ringbuffer.packetsFree);
			packetsAdded = ringbuffer.packetsFree;
		}
		ringbuffer.packetsRead += packetsAdded;
		ringbuffer.packetsWritten += packetsAdded;
		ringbuffer.packetsFree -= packetsAdded;
	}

	Memory::WriteStruct(ringAddr_, &ringbuffer);
}


// Program signals that it has written data to the ringbuffer and gets a callback ? 
u32 sceMpegRingbufferPut(u32 ringbufferAddr, u32 numPackets, u32 available)
{
	DEBUG_LOG(HLE, "sceMpegRingbufferPut(%08x, %i, %i)");
	if (numPackets < 0) {
		ERROR_LOG(HLE, "sub-zero number of packets put");
		return 0;
	}

	SceMpegRingBuffer ringbuffer;
	Memory::ReadStruct(ringbufferAddr, &ringbuffer);

	numPackets = std::min(numPackets, available);

	// Clamp to length of mpeg stream - this seems like a hack as we don't have access to the context here really
	int mpegStreamPackets = (mpegCtx.mpegStreamSize + ringbuffer.packetSize - 1) / ringbuffer.packetSize;
	int remainingPackets = mpegStreamPackets - ringbuffer.packetsRead;
	if (remainingPackets < 0) {
		remainingPackets = 0;
	}
	numPackets = std::min(numPackets, (u32)remainingPackets);

	// Execute callback function as a direct MipsCall, no blocking here so no messing around with wait states etc
	if (ringbuffer.callback_addr) {
		PostPutAction *action = new PostPutAction(ringbufferAddr);
		u32 args[3] = {ringbuffer.data, numPackets, ringbuffer.callback_args};
		__KernelDirectMipsCall(ringbuffer.callback_addr, action, false, args, 3);
	} else {
		ERROR_LOG(HLE, "sceMpegRingbufferPut: callback_addr zero");
	}
	return 0;
}

u32 sceMpegGetAvcAu(u32 mpeg, u32 streamId, u32 auAddr, u32 attrAddr) 
{
	MpegContext *ctx = getMpegCtx(mpeg);
	if (!ctx) {
		ERROR_LOG(HLE, "sceMpegGetAvcAu(%08x, %08x, %08x, %08x) - bad mpeg handle", mpeg, streamId, auAddr, attrAddr);
		return -1;
	}
	DEBUG_LOG(HLE, "sceMpegGetAvcAu(%08x, %08x, %08x, %08x)", mpeg, streamId, auAddr, attrAddr);

	SceMpegRingBuffer mpegRingbuffer;
	Memory::ReadStruct(ctx->mpegRingbufferAddr, &mpegRingbuffer);

	SceMpegAu sceAu;
	Memory::ReadStruct(auAddr, &sceAu);

	if (mpegRingbuffer.packetsRead == 0) {
		// delayThread(mpegErrorDecodeDelay)
		return -1;   // ERROR_MPEG_NO_DATA
	}

	if (ctx->streamMap.find(streamId) == ctx->streamMap.end())
	{
		ERROR_LOG(HLE, "sceMpegGetAvcAu - bad stream id %i", streamId);
		return -1;
	}

	// Wait for audio if too much ahead
	if (ctx->atracRegistered && (sceAu.pts > sceAu.pts + getMaxAheadTimestamp(mpegRingbuffer)))
	{
		ERROR_LOG(HLE, "sceMpegGetAvcAu - video too much ahead");
		return -1;  // MPEG_NO_DATA
	}

	int result = 0;
	// read the au struct from ram
	if (!ctx->mediaengine->readVideoAu(&sceAu)) {
		if (ctx->mpegLastTimestamp < 0 || sceAu.pts >= ctx->mpegLastTimestamp) {
			DEBUG_LOG(HLE, "End of video reached");
			ctx->endOfVideoReached = true;
		} else {
			ctx->endOfAudioReached = false;
		}

		// The avcau struct may have been modified by mediaengine, write it back.
		Memory::WriteStruct(auAddr, &sceAu);
	}

	if (Memory::IsValidAddress(attrAddr)) {
		Memory::Write_U32(1, attrAddr);
	}

	return result;
}

void sceMpegFinish() 
{
	WARN_LOG(HLE, "sceMpegFinish(...)");
	//__MpegFinish();
	RETURN(0);
}

u32 sceMpegQueryMemSize()
{
	DEBUG_LOG(HLE, "sceMpegQueryMemSize()");
	return 0x10000;	// 64K
}

u32 sceMpegGetAtracAu(u32 mpeg, u32 streamId, u32 auAddr, u32 attrAddr) 
{
	MpegContext *ctx = getMpegCtx(mpeg);
	if (!ctx) {
		ERROR_LOG(HLE, "sceMpegGetAtracAu(%08x, %08x, %08x, %08x) - bad mpeg handle", mpeg, streamId, auAddr, attrAddr);
		return -1;
	}
	DEBUG_LOG(HLE, "sceMpegGetAtracAu(%08x, %08x, %08x, %08x)", mpeg, streamId, auAddr, attrAddr);

	SceMpegRingBuffer mpegRingbuffer;
	Memory::ReadStruct(ctx->mpegRingbufferAddr, &mpegRingbuffer);

	SceMpegAu sceAu;
	Memory::ReadStruct(auAddr, &sceAu);


	//...

	if (Memory::IsValidAddress(attrAddr)) {
		Memory::Write_U32(0, attrAddr);
	}

	return 0;
}

u32 sceMpegQueryPcmEsSize(u32 mpeg, u32 esSizeAddr, u32 outSizeAddr) 
{
	if (Memory::IsValidAddress(esSizeAddr) && Memory::IsValidAddress(outSizeAddr)) {
		DEBUG_LOG(HLE, "sceMpegQueryPcmEsSize(%08x, %08x, %08x)", mpeg, esSizeAddr, outSizeAddr);
		Memory::Write_U32(MPEG_PCM_ES_SIZE, esSizeAddr);
		Memory::Write_U32(MPEG_PCM_ES_OUTPUT_SIZE, outSizeAddr);
		return 0;
	}

	ERROR_LOG(HLE, "sceMpegQueryPcmEsSize - bad pointers(%08x, %08x, %08x)", mpeg, esSizeAddr, outSizeAddr);
	return -1;
}


void sceMpegChangeGetAuMode() 
{
	WARN_LOG(HLE, "HACK sceMpegChangeGetAuMode(...)");
	RETURN(0);
}

void sceMpegGetPcmAu() 
{
	WARN_LOG(HLE, "HACK sceMpegGetPcmAu(...)");
	RETURN(0);
}

void sceMpegRingbufferQueryPackNum() 
{
	WARN_LOG(HLE, "HACK sceMpegRingbufferQueryPackNum(...)");
	RETURN(0);
}

void sceMpegFlushAllStream() 
{
	WARN_LOG(HLE, "HACK sceMpegFlushAllStream(...)");
	RETURN(0);
}

void sceMpegAvcCopyYCbCr() 
{
	WARN_LOG(HLE, "HACK sceMpegAvcCopyYCbCr(...)");
	RETURN(0);
}

void sceMpegAtracDecode() 
{
	WARN_LOG(HLE, "HACK sceMpegAtracDecode(...)");
	RETURN(0);
}

// YCbCr -> RGB color space conversion
void sceMpegAvcCsc() 
{
	WARN_LOG(HLE, "HACK sceMpegAvcCsc(...)");
	RETURN(0);
}

u32 sceMpegRingbufferDestruct(u32 ringbufferAddr) 
{
	DEBUG_LOG(HLE, "sceMpegRingbufferDestruct(%08x)");
	// Don't need to do anything here
	return 0;
}

void sceMpegAvcInitYCbCr() 
{
<<<<<<< HEAD
	WARN_LOG(HLE, "HACK sceMpegAvcInitYCbCr(...)");
=======
	WARN_LOG(HLE, "HACK sceMpegGetAvcAu(...)");
>>>>>>> 21332060
	RETURN(0);
}

u32 sceMpegAvcQueryYCbCrSize(u32 mpeg, u32 mode, u32 width, u32 height, u32 resultAddr)
{
<<<<<<< HEAD
	if ((width & 15) != 0 || (height & 15) != 0 || height > 272 || width > 480)
	{
		ERROR_LOG(HLE, "sceMpegAvcQueryYCbCrSize: bad w/h %i x %i", width, height);
		return -1;
	}
	DEBUG_LOG(HLE, "sceMpegAvcQueryYCbCrSize(%08x, %i, %i, %i, %08x)", mpeg, mode, width, height, resultAddr);

	int size = (width / 2) * (height / 2) * 6 + 128;
	Memory::Write_U32(size, resultAddr);
	return 0;
=======
	WARN_LOG(HLE, "HACK sceMpegQueryStreamSize(...)");
	RETURN(0);
>>>>>>> 21332060
}


const HLEFunction sceMpeg[] =
{
	{0xe1ce83a7,WrapU_UUUU<sceMpegGetAtracAu>,"sceMpegGetAtracAu"},
	{0xfe246728,WrapU_UUUU<sceMpegGetAvcAu>,"sceMpegGetAvcAu"},
	{0xd8c5f121,WrapU_UUUUUUU<sceMpegCreate>,"sceMpegCreate"},
	{0xf8dcb679,WrapU_UUU<sceMpegQueryAtracEsSize>,"sceMpegQueryAtracEsSize"},
	{0xc132e22f,WrapU_V<sceMpegQueryMemSize>,"sceMpegQueryMemSize"},
	{0x21ff80e4,WrapU_UUU<sceMpegQueryStreamOffset>,"sceMpegQueryStreamOffset"},
	{0x611e9e11,WrapU_UU<sceMpegQueryStreamSize>,"sceMpegQueryStreamSize"},
	{0x42560f23,WrapU_UUU<sceMpegRegistStream>,"sceMpegRegistStream"},
	{0x591a4aa2,sceMpegUnRegistStream,"sceMpegUnRegistStream"},
	{0x707b7629,sceMpegFlushAllStream,"sceMpegFlushAllStream"},
	{0xa780cf7e,WrapU_U<sceMpegMallocAvcEsBuf>,"sceMpegMallocAvcEsBuf"},
	{0xceb870b1,WrapU_UI<sceMpegFreeAvcEsBuf>,"sceMpegFreeAvcEsBuf"},
	{0x167afd9e,WrapU_UUU<sceMpegInitAu>,"sceMpegInitAu"},
	{0x682a619b,sceMpegInit,"sceMpegInit"},
	{0x606a4649,WrapU_U<sceMpegDelete>,"sceMpegDelete"},
	{0x874624d6,sceMpegFinish,"sceMpegFinish"},
	{0x800c44df,sceMpegAtracDecode,"sceMpegAtracDecode"},
	{0x0e3c2e9d,&WrapU_UUUUU<sceMpegAvcDecode>,"sceMpegAvcDecode"},
	{0x740fccd1,&WrapU_UUUU<sceMpegAvcDecodeStop>,"sceMpegAvcDecodeStop"},
	{0x4571cc64,&WrapU_U<sceMpegAvcDecodeFlush>,"sceMpegAvcDecodeFlush"},
	{0x0f6c18d7,&WrapU_UU<sceMpegAvcDecodeDetail>,"sceMpegAvcDecodeDetail"},
	{0xa11c7026,WrapU_UU<sceMpegAvcDecodeMode>,"sceMpegAvcDecodeMode"},
	{0x37295ed8,WrapU_UUUUUU<sceMpegRingbufferConstruct>,"sceMpegRingbufferConstruct"},
	{0x13407f13,WrapU_U<sceMpegRingbufferDestruct>,"sceMpegRingbufferDestruct"},
	{0xb240a59e,WrapU_UUU<sceMpegRingbufferPut>,"sceMpegRingbufferPut"},
	{0xb5f6dc87,WrapU_U<sceMpegRingbufferAvailableSize>,"sceMpegRingbufferAvailableSize"},
	{0xd7a29f46,WrapU_I<sceMpegRingbufferQueryMemSize>,"sceMpegRingbufferQueryMemSize"},
	{0x769BEBB6,sceMpegRingbufferQueryPackNum,"sceMpegRingbufferQueryPackNum"},
	{0x211a057c,WrapU_UUUUU<sceMpegAvcQueryYCbCrSize>,"sceMpegAvcQueryYCbCrSize"},
	{0xf0eb1125,sceMpegAvcDecodeYCbCr,"sceMpegAvcDecodeYCbCr"},
	{0xf2930c9c,sceMpegAvcDecodeStopYCbCr,"sceMpegAvcDecodeStopYCbCr"},
	{0x67179b1b,sceMpegAvcInitYCbCr,"sceMpegAvcInitYCbCr"},
	{0x0558B075,sceMpegAvcCopyYCbCr,"sceMpegAvcCopyYCbCr"},
	{0x31bd0272,sceMpegAvcCsc,"sceMpegAvcCsc"},
	{0x9DCFB7EA,sceMpegChangeGetAuMode,"sceMpegChangeGetAuMode"},
	{0x8C1E027D,sceMpegGetPcmAu,"sceMpegGetPcmAu"},
	{0xC02CF6B5,WrapU_UUU<sceMpegQueryPcmEsSize>,"sceMpegQueryPcmEsSize"},
};

const HLEFunction sceMp3[] =
{
	{0x07EC321A,0,"sceMp3ReserveMp3Handle"},
	{0x0DB149F4,0,"sceMp3NotifyAddStreamData"},
	{0x2A368661,0,"sceMp3ResetPlayPosition"},
	{0x354D27EA,0,"sceMp3GetSumDecodedSample"},
	{0x35750070,0,"sceMp3InitResource"},
	{0x3C2FA058,0,"sceMp3TermResource"},
	{0x3CEF484F,0,"sceMp3SetLoopNum"},
	{0x44E07129,0,"sceMp3Init"},
	{0x732B042A,0,"sceMp3EndEntry"},
	{0x7F696782,0,"sceMp3GetMp3ChannelNum"},
	{0x87677E40,0,"sceMp3GetBitRate"},
	{0x87C263D1,0,"sceMp3GetMaxOutputSample"},
	{0x8AB81558,0,"sceMp3StartEntry"},
	{0x8F450998,0,"sceMp3GetSamplingRate"},
	{0xA703FE0F,0,"sceMp3GetInfoToAddStreamData"},
	{0xD021C0FB,0,"sceMp3Decode"},
	{0xD0A56296,0,"sceMp3CheckStreamDataNeeded"},
	{0xD8F54A51,0,"sceMp3GetLoopNum"},
	{0xF5478233,0,"sceMp3ReleaseMp3Handle"},
};

void Register_sceMpeg()
{
	RegisterModule("sceMpeg", ARRAY_SIZE(sceMpeg), sceMpeg);
}

void Register_sceMp3()
{
	RegisterModule("sceMp3", ARRAY_SIZE(sceMp3), sceMp3);
}<|MERGE_RESOLUTION|>--- conflicted
+++ resolved
@@ -306,7 +306,7 @@
 	ctx->mediaengine = 0;
 
 	// delete ctx;  only when it's no longer a global
-	RETURN(0);
+	return 0;
 }
 
 
@@ -703,7 +703,7 @@
 	if (ringbuffer.callback_addr) {
 		PostPutAction *action = new PostPutAction(ringbufferAddr);
 		u32 args[3] = {ringbuffer.data, numPackets, ringbuffer.callback_args};
-		__KernelDirectMipsCall(ringbuffer.callback_addr, action, false, args, 3);
+		__KernelDirectMipsCall(ringbuffer.callback_addr, action, false, args, 3, false);
 	} else {
 		ERROR_LOG(HLE, "sceMpegRingbufferPut: callback_addr zero");
 	}
@@ -868,17 +868,12 @@
 
 void sceMpegAvcInitYCbCr() 
 {
-<<<<<<< HEAD
 	WARN_LOG(HLE, "HACK sceMpegAvcInitYCbCr(...)");
-=======
-	WARN_LOG(HLE, "HACK sceMpegGetAvcAu(...)");
->>>>>>> 21332060
 	RETURN(0);
 }
 
 u32 sceMpegAvcQueryYCbCrSize(u32 mpeg, u32 mode, u32 width, u32 height, u32 resultAddr)
 {
-<<<<<<< HEAD
 	if ((width & 15) != 0 || (height & 15) != 0 || height > 272 || width > 480)
 	{
 		ERROR_LOG(HLE, "sceMpegAvcQueryYCbCrSize: bad w/h %i x %i", width, height);
@@ -889,10 +884,6 @@
 	int size = (width / 2) * (height / 2) * 6 + 128;
 	Memory::Write_U32(size, resultAddr);
 	return 0;
-=======
-	WARN_LOG(HLE, "HACK sceMpegQueryStreamSize(...)");
-	RETURN(0);
->>>>>>> 21332060
 }
 
 
