--- conflicted
+++ resolved
@@ -851,12 +851,8 @@
 		framebuf = fbstate;
 		gpu->SetDisplayFramebuffer(framebuf.topaddr, framebuf.stride, framebuf.fmt);
 		// IMMEDIATE means that the buffer is fine. We can just flip immediately.
-<<<<<<< HEAD
-		__DisplayFlip(0);
-=======
 		if (!flippedThisFrame)
 			__DisplayFlip(0);
->>>>>>> a3556c0d
 	} else {
 		// Delay the write until vblank
 		latchedFramebuf = fbstate;
