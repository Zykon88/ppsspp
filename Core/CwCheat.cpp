--- conflicted
+++ resolved
@@ -24,12 +24,8 @@
 static int CheatEvent = -1;
 static CWCheatEngine *cheatEngine;
 static bool cheatsEnabled;
-<<<<<<< HEAD
-SceCtrl vibrationCheat;
-=======
 using namespace SceCtrl;
 
->>>>>>> e7f1bf0b
 void hleCheat(u64 userdata, int cyclesLate);
 
 static inline std::string TrimString(const std::string &s) {
@@ -621,17 +617,10 @@
 			return { CheatOp::VibrationFromMemory, addr };
 		} else { // 0xA0 sets vibration by cheat parameters
 			CheatOperation op = { CheatOp::Vibration };
-<<<<<<< HEAD
-			op.vibrL = line1.part1 & 0x0000FFFF;
-			op.vibrR = line1.part2 & 0x0000FFFF;
-			op.vibrLTime = (line1.part1 >> 16) & 0x000000FF;
-			op.vibrRTime = (line1.part2 >> 16) & 0x000000FF;
-=======
 			op.vibrationValues.vibrL = line1.part1 & 0x0000FFFF;
 			op.vibrationValues.vibrR = line1.part2 & 0x0000FFFF;
 			op.vibrationValues.vibrLTime = (line1.part1 >> 16) & 0x000000FF;
 			op.vibrationValues.vibrRTime = (line1.part2 >> 16) & 0x000000FF;
->>>>>>> e7f1bf0b
 			return op;
 		}
 		return { CheatOp::Invalid };
@@ -905,15 +894,6 @@
 		break;
 
 	case CheatOp::Vibration:
-<<<<<<< HEAD
-		if (op.vibrL > 0) {
-			vibrationCheat.SetLeftVibration(op.vibrL);
-			vibrationCheat.SetVibrationLeftDropout(op.vibrLTime);
-		}
-		if (op.vibrR > 0) {
-			vibrationCheat.SetRightVibration(op.vibrR);
-			vibrationCheat.SetVibrationRightDropout(op.vibrRTime);
-=======
 		if (op.vibrationValues.vibrL > 0) {
 			SetLeftVibration(op.vibrationValues.vibrL);
 			SetVibrationLeftDropout(op.vibrationValues.vibrLTime);
@@ -921,7 +901,6 @@
 		if (op.vibrationValues.vibrR > 0) {
 			SetRightVibration(op.vibrationValues.vibrR);
 			SetVibrationRightDropout(op.vibrationValues.vibrRTime);
->>>>>>> e7f1bf0b
 		}
 		break;
 
@@ -930,21 +909,12 @@
 			uint16_t checkLeftVibration = Memory::Read_U16(op.addr);
 			uint16_t checkRightVibration = Memory::Read_U16(op.addr + 0x2);
 			if (checkLeftVibration > 0) {
-<<<<<<< HEAD
-				vibrationCheat.SetLeftVibration(checkLeftVibration);
-				vibrationCheat.SetVibrationLeftDropout(Memory::Read_U8(op.addr + 0x4));
-			}
-			if (checkRightVibration > 0) {
-				vibrationCheat.SetRightVibration(checkRightVibration);
-				vibrationCheat.SetVibrationRightDropout(Memory::Read_U8(op.addr + 0x6));
-=======
 				SetLeftVibration(checkLeftVibration);
 				SetVibrationLeftDropout(Memory::Read_U8(op.addr + 0x4));
 			}
 			if (checkRightVibration > 0) {
 				SetRightVibration(checkRightVibration);
 				SetVibrationRightDropout(Memory::Read_U8(op.addr + 0x6));
->>>>>>> e7f1bf0b
 			}
 		}
 		break;
