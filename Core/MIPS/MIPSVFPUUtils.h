// Copyright (c) 2012- PPSSPP Project.

// This program is free software: you can redistribute it and/or modify
// it under the terms of the GNU General Public License as published by
// the Free Software Foundation, version 2.0 or later versions.

// This program is distributed in the hope that it will be useful,
// but WITHOUT ANY WARRANTY; without even the implied warranty of
// MERCHANTABILITY or FITNESS FOR A PARTICULAR PURPOSE.  See the
// GNU General Public License 2.0 for more details.

// A copy of the GPL 2.0 should have been included with the program.
// If not, see http://www.gnu.org/licenses/

// Official git repository and contact information can be found at
// https://github.com/hrydgard/ppsspp and http://www.ppsspp.org/.

#pragma once
#include <cmath>

#include "Common/CommonTypes.h"
#include "Core/MIPS/MIPS.h"

#define _VD (op & 0x7F)
#define _VS ((op>>8) & 0x7F)
#define _VT ((op>>16) & 0x7F)

inline int Xpose(int v) {
	return v^0x20;
}

#ifndef M_PI_2
#define M_PI_2     1.57079632679489661923
#endif

// Some games depend on exact values, but sinf() and cosf() aren't always precise.
// Stepping down to [0, 2pi) helps, but we also check common exact-result values.
// TODO: cos(1) and sin(2) should be -0.0, but doing that gives wrong results (possibly from floorf.)

inline float vfpu_sin(float angle) {
	angle -= floorf(angle * 0.25f) * 4.f;
	if (angle == 0.0f || angle == 2.0f) {
		return 0.0f;
	} else if (angle == 1.0f) {
		return 1.0f;
	} else if (angle == 3.0f) {
		return -1.0f;
	}
	angle *= (float)M_PI_2;
	return sinf(angle);
}

inline float vfpu_cos(float angle) {
	angle -= floorf(angle * 0.25f) * 4.f;
	if (angle == 1.0f || angle == 3.0f) {
		return 0.0f;
	} else if (angle == 0.0f) {
		return 1.0f;
	} else if (angle == 2.0f) {
		return -1.0f;
	}
	angle *= (float)M_PI_2;
	return cosf(angle);
}

inline float vfpu_asin(float angle) {
	return asinf(angle) / M_PI_2;
}

inline void vfpu_sincos(float angle, float &sine, float &cosine) {
	angle -= floorf(angle * 0.25f) * 4.f;
	if (angle == 0.0f) {
		sine = 0.0f;
		cosine = 1.0f;
	} else if (angle == 1.0f) {
		sine = 1.0f;
		cosine = 0.0f;
	} else if (angle == 2.0f) {
		sine = 0.0f;
		cosine = -1.0f;
	} else if (angle == 3.0f) {
		sine = -1.0f;
		cosine = 0.0f;
	} else {
		angle *= (float)M_PI_2;
#if defined(__linux__)
		sincosf(angle, &sine, &cosine);
#else
		sine = sinf(angle);
		cosine = cosf(angle);
#endif
	}
}

inline float vfpu_clamp(float v, float min, float max) {
	// Note: NAN is preserved, and -0.0 becomes +0.0 if min=+0.0.
	return v >= max ? max : (v <= min ? min : v);
}

float vfpu_dot(float a[4], float b[4]);
<<<<<<< HEAD
=======
float vfpu_sqrt(float a);
float vfpu_rsqrt(float a);
>>>>>>> 3bc3f3e9

#define VFPU_FLOAT16_EXP_MAX    0x1f
#define VFPU_SH_FLOAT16_SIGN    15
#define VFPU_MASK_FLOAT16_SIGN  0x1
#define VFPU_SH_FLOAT16_EXP     10
#define VFPU_MASK_FLOAT16_EXP   0x1f
#define VFPU_SH_FLOAT16_FRAC    0
#define VFPU_MASK_FLOAT16_FRAC  0x3ff

enum VectorSize {
	V_Single = 1,
	V_Pair = 2,
	V_Triple = 3,
	V_Quad = 4,
	V_Invalid = -1,
};

enum MatrixSize {
	M_1x1 = 1,
	M_2x2 = 2,
	M_3x3 = 3,
	M_4x4 = 4,
	M_Invalid = -1
};

inline u32 VFPU_SWIZZLE(int x, int y, int z, int w) {
	return (x << 0) | (y << 2) | (z << 4) | (w << 6);
}

inline u32 VFPU_MASK(int x, int y, int z, int w) {
	return (x << 0) | (y << 1) | (z << 2) | (w << 3);
}

inline u32 VFPU_ANY_SWIZZLE() {
	return 0x000000FF;
}

inline u32 VFPU_ABS(int x, int y, int z, int w) {
	return VFPU_MASK(x, y, z, w) << 8;
}

inline u32 VFPU_CONST(int x, int y, int z, int w) {
	return VFPU_MASK(x, y, z, w) << 12;
}

inline u32 VFPU_NEGATE(int x, int y, int z, int w) {
	return VFPU_MASK(x, y, z, w) << 16;
}

enum class VFPUConst {
	NONE = -1,
	ZERO,
	ONE,
	TWO,
	HALF,
	THREE,
	THIRD,
	FOURTH,
	SIXTH,
};

inline u32 VFPU_MAKE_CONSTANTS(VFPUConst x, VFPUConst y, VFPUConst z, VFPUConst w) {
	u32 result = 0;
	if (x != VFPUConst::NONE) {
		// This sets the constant flag and the swizzle/abs flags for the right constant.
		result |= (((int)x & 3) << 0) | (((int)x & 4) << 6) | (1 << 12);
	}
	if (y != VFPUConst::NONE) {
		result |= (((int)y & 3) << 2) | (((int)y & 4) << 7) | (1 << 13);
	}
	if (z != VFPUConst::NONE) {
		result |= (((int)z & 3) << 4) | (((int)z & 4) << 8) | (1 << 14);
	}
	if (w != VFPUConst::NONE) {
		result |= (((int)w & 3) << 6) | (((int)w & 4) << 9) | (1 << 15);
	}
	return result;
}

u32 VFPURewritePrefix(int ctrl, u32 remove, u32 add);

void ReadMatrix(float *rd, MatrixSize size, int reg);
void WriteMatrix(const float *rs, MatrixSize size, int reg);

void WriteVector(const float *rs, VectorSize N, int reg);
void ReadVector(float *rd, VectorSize N, int reg);

void GetVectorRegs(u8 regs[4], VectorSize N, int vectorReg);
void GetMatrixRegs(u8 regs[16], MatrixSize N, int matrixReg);
 
// Translate between vector and matrix size. Possibly we should simply
// join the two enums, but the type safety is kind of nice.
VectorSize GetVectorSize(MatrixSize sz);
MatrixSize GetMatrixSize(VectorSize sz);

// Note that if matrix is a transposed matrix (E format), GetColumn will actually return rows,
// and vice versa.
int GetColumnName(int matrix, MatrixSize msize, int column, int offset);
int GetRowName(int matrix, MatrixSize msize, int row, int offset);

int GetMatrixName(int matrix, MatrixSize msize, int column, int row, bool transposed);

void GetMatrixColumns(int matrixReg, MatrixSize msize, u8 vecs[4]);
void GetMatrixRows(int matrixReg, MatrixSize msize, u8 vecs[4]);

enum MatrixOverlapType {
	OVERLAP_NONE = 0,
	OVERLAP_PARTIAL = 1,
	OVERLAP_EQUAL = 2,
	// Transposed too?  (same space but transposed)
};

MatrixOverlapType GetMatrixOverlap(int m1, int m2, MatrixSize msize);


// Returns a number from 0-7, good for checking overlap for 4x4 matrices.
inline int GetMtx(int matrixReg) {
	return (matrixReg >> 2) & 7;
}

VectorSize GetVecSizeSafe(MIPSOpcode op);
VectorSize GetVecSize(MIPSOpcode op);
MatrixSize GetMtxSizeSafe(MIPSOpcode op);
MatrixSize GetMtxSize(MIPSOpcode op);
VectorSize GetHalfVectorSizeSafe(VectorSize sz);
VectorSize GetHalfVectorSize(VectorSize sz);
VectorSize GetDoubleVectorSizeSafe(VectorSize sz);
VectorSize GetDoubleVectorSize(VectorSize sz);
VectorSize MatrixVectorSizeSafe(MatrixSize sz);
VectorSize MatrixVectorSize(MatrixSize sz);
int GetNumVectorElements(VectorSize sz);
int GetMatrixSideSafe(MatrixSize sz);
int GetMatrixSide(MatrixSize sz);
const char *GetVectorNotation(int reg, VectorSize size);
const char *GetMatrixNotation(int reg, MatrixSize size);
inline bool IsMatrixTransposed(int matrixReg) {
	return (matrixReg >> 5) & 1;
}
inline bool IsVectorColumn(int vectorReg) {
	return !((vectorReg >> 5) & 1);
}
inline int TransposeMatrixReg(int matrixReg) {
	return matrixReg ^ 0x20;
}
int GetVectorOverlap(int reg1, VectorSize size1, int reg2, VectorSize size2);

bool GetVFPUCtrlMask(int reg, u32 *mask);

float Float16ToFloat32(unsigned short l);<|MERGE_RESOLUTION|>--- conflicted
+++ resolved
@@ -98,11 +98,8 @@
 }
 
 float vfpu_dot(float a[4], float b[4]);
-<<<<<<< HEAD
-=======
 float vfpu_sqrt(float a);
 float vfpu_rsqrt(float a);
->>>>>>> 3bc3f3e9
 
 #define VFPU_FLOAT16_EXP_MAX    0x1f
 #define VFPU_SH_FLOAT16_SIGN    15
