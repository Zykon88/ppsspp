// Copyright (c) 2012- PPSSPP Project.

// This program is free software: you can redistribute it and/or modify
// it under the terms of the GNU General Public License as published by
// the Free Software Foundation, version 2.0 or later versions.

// This program is distributed in the hope that it will be useful,
// but WITHOUT ANY WARRANTY; without even the implied warranty of
// MERCHANTABILITY or FITNESS FOR A PARTICULAR PURPOSE.  See the
// GNU General Public License 2.0 for more details.

// A copy of the GPL 2.0 should have been included with the program.
// If not, see http://www.gnu.org/licenses/

// Official git repository and contact information can be found at
// https://github.com/hrydgard/ppsspp and http://www.ppsspp.org/.

#include <stdio.h>
#include <locale.h>

#if defined(_WIN32) && defined(_DEBUG)
#include "Common/CommonWindows.h"
#endif

#include "base/stringutil.h"
#include "GPU/ge_constants.h"
#include "GPU/GPUState.h"
#include "Core/Config.h"
#include "Core/System.h"

#include "GPU/Directx9/VertexShaderGeneratorDX9.h"
#include "GPU/Common/VertexDecoderCommon.h"
#include "GPU/Common/ShaderUniforms.h"

#undef WRITE

#define WRITE p+=sprintf

namespace DX9 {

static const char * const boneWeightAttrDecl[9] = {	
	"#ERROR#",
	"float  a_w1:TEXCOORD1;\n",
	"float2 a_w1:TEXCOORD1;\n",
	"float3 a_w1:TEXCOORD1;\n",
	"float4 a_w1:TEXCOORD1;\n",
	"float4 a_w1:TEXCOORD1;\n  float  a_w2:TEXCOORD2;\n",
	"float4 a_w1:TEXCOORD1;\n  float2 a_w2:TEXCOORD2;\n",
	"float4 a_w1:TEXCOORD1;\n  float3 a_w2:TEXCOORD2;\n",
	"float4 a_w1:TEXCOORD1;\n  float4 a_w2:TEXCOORD2;\n",
};

enum DoLightComputation {
	LIGHT_OFF,
	LIGHT_SHADE,
	LIGHT_FULL,
};

void GenerateVertexShaderHLSL(const VShaderID &id, char *buffer, ShaderLanguage lang) {
	char *p = buffer;

	bool isModeThrough = id.Bit(VS_BIT_IS_THROUGH);
	bool lmode = id.Bit(VS_BIT_LMODE);
	bool doTexture = id.Bit(VS_BIT_DO_TEXTURE);
	bool doTextureTransform = id.Bit(VS_BIT_DO_TEXTURE_TRANSFORM);

	GETexMapMode uvGenMode = static_cast<GETexMapMode>(id.Bits(VS_BIT_UVGEN_MODE, 2));

	// this is only valid for some settings of uvGenMode
	GETexProjMapMode uvProjMode = static_cast<GETexProjMapMode>(id.Bits(VS_BIT_UVPROJ_MODE, 2));
	bool doShadeMapping = uvGenMode == GE_TEXMAP_ENVIRONMENT_MAP;
	bool doFlatShading = id.Bit(VS_BIT_FLATSHADE);

	bool useHWTransform = id.Bit(VS_BIT_USE_HW_TRANSFORM);
	bool hasColor = id.Bit(VS_BIT_HAS_COLOR) || !useHWTransform;
	bool hasNormal = id.Bit(VS_BIT_HAS_NORMAL) && useHWTransform;
	bool hasTexcoord = id.Bit(VS_BIT_HAS_TEXCOORD) || !useHWTransform;
	bool enableFog = id.Bit(VS_BIT_ENABLE_FOG);
	bool flipNormal = id.Bit(VS_BIT_NORM_REVERSE);
	int ls0 = id.Bits(VS_BIT_LS0, 2);
	int ls1 = id.Bits(VS_BIT_LS1, 2);
	bool enableBones = id.Bit(VS_BIT_ENABLE_BONES);
	bool enableLighting = id.Bit(VS_BIT_LIGHTING_ENABLE);
	int matUpdate = id.Bits(VS_BIT_MATERIAL_UPDATE, 3);

	bool doBezier = id.Bit(VS_BIT_BEZIER);
	bool doSpline = id.Bit(VS_BIT_SPLINE);
	bool hasColorTess = id.Bit(VS_BIT_HAS_COLOR_TESS);
	bool hasTexcoordTess = id.Bit(VS_BIT_HAS_TEXCOORD_TESS);
	bool hasNormalTess = id.Bit(VS_BIT_HAS_NORMAL_TESS);
	bool flipNormalTess = id.Bit(VS_BIT_NORM_REVERSE_TESS);

	DoLightComputation doLight[4] = { LIGHT_OFF, LIGHT_OFF, LIGHT_OFF, LIGHT_OFF };
	if (useHWTransform) {
		int shadeLight0 = doShadeMapping ? ls0 : -1;
		int shadeLight1 = doShadeMapping ? ls1 : -1;
		for (int i = 0; i < 4; i++) {
			if (i == shadeLight0 || i == shadeLight1)
				doLight[i] = LIGHT_SHADE;
			if (enableLighting && id.Bit(VS_BIT_LIGHT0_ENABLE + i))
				doLight[i] = LIGHT_FULL;
		}
	}

	int numBoneWeights = 0;
	int boneWeightScale = id.Bits(VS_BIT_WEIGHT_FMTSCALE, 2);
	if (enableBones) {
		numBoneWeights = 1 + id.Bits(VS_BIT_BONES, 3);
	}

	if (lang == HLSL_DX9) {
		WRITE(p, "#pragma warning( disable : 3571 )\n");
		if (isModeThrough) {
			WRITE(p, "float4x4 u_proj_through : register(c%i);\n", CONST_VS_PROJ_THROUGH);
		} else {
			WRITE(p, "float4x4 u_proj : register(c%i);\n", CONST_VS_PROJ);
			// Add all the uniforms we'll need to transform properly.
		}

		if (enableFog) {
			WRITE(p, "float2 u_fogcoef : register(c%i);\n", CONST_VS_FOGCOEF);
		}
		if (useHWTransform || !hasColor)
			WRITE(p, "float4 u_matambientalpha : register(c%i);\n", CONST_VS_MATAMBIENTALPHA);  // matambient + matalpha

		if (useHWTransform) {
			// When transforming by hardware, we need a great deal more uniforms...
			WRITE(p, "float4x3 u_world : register(c%i);\n", CONST_VS_WORLD);
			WRITE(p, "float4x3 u_view : register(c%i);\n", CONST_VS_VIEW);
			if (doTextureTransform)
				WRITE(p, "float4x3 u_tex : register(c%i);\n", CONST_VS_TEXMTX);
			if (enableBones) {
#ifdef USE_BONE_ARRAY
				WRITE(p, "float4x3 u_bone[%i] : register(c%i);\n", numBones, CONST_VS_BONE0);
#else
				for (int i = 0; i < numBoneWeights; i++) {
					WRITE(p, "float4x3 u_bone%i : register(c%i);\n", i, CONST_VS_BONE0 + i * 3);
				}
#endif
			}
			if (doTexture) {
				WRITE(p, "float4 u_uvscaleoffset : register(c%i);\n", CONST_VS_UVSCALEOFFSET);
			}
			for (int i = 0; i < 4; i++) {
				if (doLight[i] != LIGHT_OFF) {
					// This is needed for shade mapping
					WRITE(p, "float3 u_lightpos%i : register(c%i);\n", i, CONST_VS_LIGHTPOS + i);
				}
				if (doLight[i] == LIGHT_FULL) {
					GELightType type = static_cast<GELightType>(id.Bits(VS_BIT_LIGHT0_TYPE + 4 * i, 2));
					GELightComputation comp = static_cast<GELightComputation>(id.Bits(VS_BIT_LIGHT0_COMP + 4 * i, 2));

					if (type != GE_LIGHTTYPE_DIRECTIONAL)
						WRITE(p, "float3 u_lightatt%i : register(c%i);\n", i, CONST_VS_LIGHTATT + i);

					if (type == GE_LIGHTTYPE_SPOT || type == GE_LIGHTTYPE_UNKNOWN) {
						WRITE(p, "float3 u_lightdir%i : register(c%i);\n", i, CONST_VS_LIGHTDIR + i);
						WRITE(p, "float4 u_lightangle_spotCoef%i : register(c%i);\n", i, CONST_VS_LIGHTANGLE_SPOTCOEF + i);
					}
					WRITE(p, "float3 u_lightambient%i : register(c%i);\n", i, CONST_VS_LIGHTAMBIENT + i);
					WRITE(p, "float3 u_lightdiffuse%i : register(c%i);\n", i, CONST_VS_LIGHTDIFFUSE + i);

					if (comp == GE_LIGHTCOMP_BOTH) {
						WRITE(p, "float3 u_lightspecular%i : register(c%i);\n", i, CONST_VS_LIGHTSPECULAR + i);
					}
				}
			}
			if (enableLighting) {
				WRITE(p, "float4 u_ambient : register(c%i);\n", CONST_VS_AMBIENT);
				if ((matUpdate & 2) == 0 || !hasColor)
					WRITE(p, "float3 u_matdiffuse : register(c%i);\n", CONST_VS_MATDIFFUSE);
				// if ((matUpdate & 4) == 0)
				WRITE(p, "float4 u_matspecular : register(c%i);\n", CONST_VS_MATSPECULAR);  // Specular coef is contained in alpha
				WRITE(p, "float3 u_matemissive : register(c%i);\n", CONST_VS_MATEMISSIVE);
			}
		}

		if (!isModeThrough && gstate_c.Supports(GPU_ROUND_DEPTH_TO_16BIT)) {
			WRITE(p, "float4 u_depthRange : register(c%i);\n", CONST_VS_DEPTHRANGE);
		}
		if (!isModeThrough) {
			WRITE(p, "float4 u_cullRangeMin : register(c%i);\n", CONST_VS_CULLRANGEMIN);
			WRITE(p, "float4 u_cullRangeMax : register(c%i);\n", CONST_VS_CULLRANGEMAX);
		}
	} else {
		WRITE(p, "cbuffer base : register(b0) {\n%s};\n", cb_baseStr);
		WRITE(p, "cbuffer lights: register(b1) {\n%s};\n", cb_vs_lightsStr);
		WRITE(p, "cbuffer bones : register(b2) {\n%s};\n", cb_vs_bonesStr);
	}

	bool scaleUV = !isModeThrough && (uvGenMode == GE_TEXMAP_TEXTURE_COORDS || uvGenMode == GE_TEXMAP_UNKNOWN);

	// And the "varyings".
	bool texCoordInVec3 = false;
	if (useHWTransform) {
		WRITE(p, "struct VS_IN {                              \n");
		if ((doSpline || doBezier) && lang == HLSL_D3D11) {
			WRITE(p, "  uint instanceId : SV_InstanceID;\n");
		}
		if (enableBones) {
			WRITE(p, "  %s", boneWeightAttrDecl[numBoneWeights]);
		}
		if (doTexture && hasTexcoord) {
			WRITE(p, "  float2 texcoord : TEXCOORD0;\n");
		}
		if (hasColor)  {
			WRITE(p, "  float4 color0 : COLOR0;\n");
		}
		if (hasNormal) {
			WRITE(p, "  float3 normal : NORMAL;\n");
		}
		WRITE(p, "  float3 position : POSITION;\n");
		WRITE(p, "};\n");
		
	} else {
		WRITE(p, "struct VS_IN {\n");
		WRITE(p, "  float4 position : POSITION;\n");
		if (doTexture && hasTexcoord) {
			if (doTextureTransform && !isModeThrough) {
				texCoordInVec3 = true;
				WRITE(p, "  float3 texcoord : TEXCOORD0;\n");
			}
			else
				WRITE(p, "  float2 texcoord : TEXCOORD0;\n");
		}
		if (hasColor) {
			WRITE(p, "  float4 color0 : COLOR0;\n");
		}
		// only software transform supplies color1 as vertex data
		if (lmode) {
			WRITE(p, "  float4 color1 : COLOR1;\n");
		}
		WRITE(p, "};\n");
	}

	WRITE(p, "struct VS_OUT {\n");
	if (doTexture) {
		WRITE(p, "  float3 v_texcoord : TEXCOORD0;\n");
	}
	const char *colorInterpolation = doFlatShading && lang == HLSL_D3D11 ? "nointerpolation " : "";
	WRITE(p, "  %sfloat4 v_color0    : COLOR0;\n", colorInterpolation);
	if (lmode)
		WRITE(p, "  float3 v_color1    : COLOR1;\n");

	if (enableFog) {
		WRITE(p, "  float v_fogdepth: TEXCOORD1;\n");
	}
	if (lang == HLSL_DX9) {
		WRITE(p, "  float4 gl_Position   : POSITION;\n");
	} else {
		WRITE(p, "  float4 gl_Position   : SV_Position;\n");
	}
	WRITE(p, "};\n");

	// Confirmed: Through mode gets through exactly the same in GL and D3D in Phantasy Star: Text is 38023.0 in the test scene.

	if (!isModeThrough && gstate_c.Supports(GPU_ROUND_DEPTH_TO_16BIT)) {
		// Apply the projection and viewport to get the Z buffer value, floor to integer, undo the viewport and projection.
		// The Z range in D3D is different but we compensate for that using parameters.
		WRITE(p, "\nfloat4 depthRoundZVP(float4 v) {\n");
		WRITE(p, "  float z = v.z / v.w;\n");
		WRITE(p, "  z = (z * u_depthRange.x + u_depthRange.y);\n");
		WRITE(p, "  z = floor(z);\n");
		WRITE(p, "  z = (z - u_depthRange.z) * u_depthRange.w;\n");
		if (PSP_CoreParameter().compat.flags().DecreaseVertexDepthAccuracy) {
			WRITE(p, "  z /= 1.000031;\n"); // Hokuto no Ken: Raoh Gaiden - Ten no Haoh
		}
		WRITE(p, "  return float4(v.x, v.y, z * v.w, v.w);\n");
		WRITE(p, "}\n\n");
	}

	// Hardware tessellation
	if (doSpline || doBezier) {
		if (lang == HLSL_D3D11 || lang == HLSL_D3D11_LEVEL9) {
			WRITE(p, "struct TessData {\n");
			WRITE(p, "  float3 pos; float pad1;\n");
			WRITE(p, "  float2 tex; float2 pad2;\n");
			WRITE(p, "  float4 col;\n");
			WRITE(p, "};\n");
			WRITE(p, "StructuredBuffer<TessData> tess_data : register(t0);\n");

			WRITE(p, "struct TessWeight {\n");
			WRITE(p, "  float4 basis;\n");
			WRITE(p, "  float4 deriv;\n");
			WRITE(p, "};\n");
			WRITE(p, "StructuredBuffer<TessWeight> tess_weights_u : register(t1);\n");
			WRITE(p, "StructuredBuffer<TessWeight> tess_weights_v : register(t2);\n");
		}

		const char *init[3] = { "0.0, 0.0", "0.0, 0.0, 0.0", "0.0, 0.0, 0.0, 0.0" };
		for (int i = 2; i <= 4; i++) {
			// Define 3 types float2, float3, float4
			WRITE(p, "float%d tess_sample(in float%d points[16], float4x4 weights) {\n", i, i);
			WRITE(p, "  float%d pos = float%d(%s);\n", i, i, init[i - 2]);
			for (int v = 0; v < 4; ++v) {
				for (int u = 0; u < 4; ++u) {
					WRITE(p, "  pos += weights[%i][%i] * points[%i];\n", v, u, v * 4 + u);
				}
			}
			WRITE(p, "  return pos;\n");
			WRITE(p, "}\n");
		}

		WRITE(p, "float4x4 outerProduct(float4 u, float4 v) {\n");
		WRITE(p, "  return mul((float4x1)v, (float1x4)u);\n");
		WRITE(p, "}\n");

		WRITE(p, "struct Tess {\n");
		WRITE(p, "  float3 pos;\n");
		if (doTexture)
			WRITE(p, "  float2 tex;\n");
		WRITE(p, "  float4 col;\n");
		if (hasNormalTess)
			WRITE(p, "  float3 nrm;\n");
		WRITE(p, "};\n");

		WRITE(p, "void tessellate(in VS_IN In, out Tess tess) {\n");
		WRITE(p, "  int2 point_pos = int2(In.position.z, In.normal.z)%s;\n", doBezier ? " * 3" : "");
		WRITE(p, "  int2 weight_idx = int2(In.position.xy);\n");
		// Load 4x4 control points
		WRITE(p, "  float3 _pos[16];\n");
		WRITE(p, "  float2 _tex[16];\n");
		WRITE(p, "  float4 _col[16];\n");
		WRITE(p, "  int index;\n");
		for (int i = 0; i < 4; i++) {
			for (int j = 0; j < 4; j++) {
				WRITE(p, "  index = (%i + point_pos.y) * u_spline_counts + (%i + point_pos.x);\n", i, j);
				WRITE(p, "  _pos[%i] = tess_data[index].pos;\n", i * 4 + j);
				if (doTexture && hasTexcoordTess)
					WRITE(p, "  _tex[%i] = tess_data[index].tex;\n", i * 4 + j);
				if (hasColorTess)
					WRITE(p, "  _col[%i] = tess_data[index].col;\n", i * 4 + j);
			}
<<<<<<< HEAD
		}

		// Basis polynomials as weight coefficients
		WRITE(p, "  float4 basis_u = tess_weights_u[weight_idx.x].basis;\n");
		WRITE(p, "  float4 basis_v = tess_weights_v[weight_idx.y].basis;\n");
		WRITE(p, "  float4x4 basis = outerProduct(basis_u, basis_v);\n");

		// Tessellate
		WRITE(p, "  tess.pos = tess_sample(_pos, basis);\n");
		if (doTexture) {
			if (hasTexcoordTess)
				WRITE(p, "  tess.tex = tess_sample(_tex, basis);\n");
			else
				WRITE(p, "  tess.tex = In.normal.xy;\n");
		}
		if (hasColorTess)
			WRITE(p, "  tess.col = tess_sample(_col, basis);\n");
		else
			WRITE(p, "  tess.col = u_matambientalpha;\n");
		if (hasNormalTess) {
			// Derivatives as weight coefficients
			WRITE(p, "  float4 deriv_u = tess_weights_u[weight_idx.x].deriv;\n");
			WRITE(p, "  float4 deriv_v = tess_weights_v[weight_idx.y].deriv;\n");

			WRITE(p, "  float3 du = tess_sample(_pos, outerProduct(deriv_u, basis_v));\n");
			WRITE(p, "  float3 dv = tess_sample(_pos, outerProduct(basis_u, deriv_v));\n");
			WRITE(p, "  tess.nrm = normalize(cross(du, dv));\n");
		}
=======
		}

		// Basis polynomials as weight coefficients
		WRITE(p, "  float4 basis_u = tess_weights_u[weight_idx.x].basis;\n");
		WRITE(p, "  float4 basis_v = tess_weights_v[weight_idx.y].basis;\n");
		WRITE(p, "  float4x4 basis = outerProduct(basis_u, basis_v);\n");

		// Tessellate
		WRITE(p, "  tess.pos = tess_sample(_pos, basis);\n");
		if (doTexture) {
			if (hasTexcoordTess)
				WRITE(p, "  tess.tex = tess_sample(_tex, basis);\n");
			else
				WRITE(p, "  tess.tex = In.normal.xy;\n");
		}
		if (hasColorTess)
			WRITE(p, "  tess.col = tess_sample(_col, basis);\n");
		else
			WRITE(p, "  tess.col = u_matambientalpha;\n");
		if (hasNormalTess) {
			// Derivatives as weight coefficients
			WRITE(p, "  float4 deriv_u = tess_weights_u[weight_idx.x].deriv;\n");
			WRITE(p, "  float4 deriv_v = tess_weights_v[weight_idx.y].deriv;\n");

			WRITE(p, "  float3 du = tess_sample(_pos, outerProduct(deriv_u, basis_v));\n");
			WRITE(p, "  float3 dv = tess_sample(_pos, outerProduct(basis_u, deriv_v));\n");
			WRITE(p, "  tess.nrm = normalize(cross(du, dv));\n");
		}
>>>>>>> cbf735e2
		WRITE(p, "}\n");
	}

	WRITE(p, "VS_OUT main(VS_IN In) {\n");
	WRITE(p, "  VS_OUT Out;\n");  
	if (!useHWTransform) {
		// Simple pass-through of vertex data to fragment shader
		if (doTexture) {
			if (texCoordInVec3) {
				WRITE(p, "  Out.v_texcoord = In.texcoord;\n");
			} else {
				WRITE(p, "  Out.v_texcoord = float3(In.texcoord, 1.0);\n");
			}
		}
		if (hasColor) {
			WRITE(p, "  Out.v_color0 = In.color0;\n");
			if (lmode)
				WRITE(p, "  Out.v_color1 = In.color1.rgb;\n");
		} else {
			WRITE(p, "  Out.v_color0 = In.u_matambientalpha;\n");
			if (lmode)
				WRITE(p, "  Out.v_color1 = float3(0.0);\n");
		}
		if (enableFog) {
			WRITE(p, "  Out.v_fogdepth = In.position.w;\n");
		}
		if (lang == HLSL_D3D11 || lang == HLSL_D3D11_LEVEL9) {
			if (isModeThrough) {
				WRITE(p, "  float4 outPos = mul(u_proj_through, float4(In.position.xyz, 1.0));\n");
			} else {
				if (gstate_c.Supports(GPU_ROUND_DEPTH_TO_16BIT)) {
					WRITE(p, "  float4 outPos = depthRoundZVP(mul(u_proj, float4(In.position.xyz, 1.0)));\n");
				} else {
					WRITE(p, "  float4 outPos = mul(u_proj, float4(In.position.xyz, 1.0));\n");
				}
			}
		} else {
			if (isModeThrough) {
				WRITE(p, "  float4 outPos = mul(float4(In.position.xyz, 1.0), u_proj_through);\n");
			} else {
				if (gstate_c.Supports(GPU_ROUND_DEPTH_TO_16BIT)) {
					WRITE(p, "  float4 outPos = depthRoundZVP(mul(float4(In.position.xyz, 1.0), u_proj));\n");
				} else {
					WRITE(p, "  float4 outPos = mul(float4(In.position.xyz, 1.0), u_proj);\n");
				}
			}
		}
	}  else {
		// Step 1: World Transform / Skinning
		if (!enableBones) {
			if (doSpline || doBezier) {
				// Hardware tessellation
				WRITE(p, "  Tess tess;\n");
				WRITE(p, "  tessellate(In, tess);\n");

				WRITE(p, "  float3 worldpos = mul(float4(tess.pos.xyz, 1.0), u_world);\n");
				if (hasNormalTess)
					WRITE(p, "  float3 worldnormal = normalize(mul(float4(%stess.nrm, 0.0), u_world));\n", flipNormalTess ? "-" : "");
				else
					WRITE(p, "  float3 worldnormal = float3(0.0, 0.0, 1.0);\n");
			} else {
				// No skinning, just standard T&L.
				WRITE(p, "  float3 worldpos = mul(float4(In.position.xyz, 1.0), u_world);\n");
				if (hasNormal)
					WRITE(p, "  float3 worldnormal = normalize(mul(float4(%sIn.normal, 0.0), u_world));\n", flipNormal ? "-" : "");
				else
					WRITE(p, "  float3 worldnormal = float3(0.0, 0.0, 1.0);\n");
			}
		} else {
			static const char * const boneWeightAttr[8] = {
				"a_w1.x", "a_w1.y", "a_w1.z", "a_w1.w",
				"a_w2.x", "a_w2.y", "a_w2.z", "a_w2.w",
			};

#if defined(USE_FOR_LOOP) && defined(USE_BONE_ARRAY)

			// To loop through the weights, we unfortunately need to put them in a float array.
			// GLSL ES sucks - no way to directly initialize an array!
			switch (numBoneWeights) {
			case 1: WRITE(p, "  float w[1]; w[0] = a_w1;\n"); break;
			case 2: WRITE(p, "  float w[2]; w[0] = a_w1.x; w[1] = a_w1.y;\n"); break;
			case 3: WRITE(p, "  float w[3]; w[0] = a_w1.x; w[1] = a_w1.y; w[2] = a_w1.z;\n"); break;
			case 4: WRITE(p, "  float w[4]; w[0] = a_w1.x; w[1] = a_w1.y; w[2] = a_w1.z; w[3] = a_w1.w;\n"); break;
			case 5: WRITE(p, "  float w[5]; w[0] = a_w1.x; w[1] = a_w1.y; w[2] = a_w1.z; w[3] = a_w1.w; w[4] = a_w2;\n"); break;
			case 6: WRITE(p, "  float w[6]; w[0] = a_w1.x; w[1] = a_w1.y; w[2] = a_w1.z; w[3] = a_w1.w; w[4] = a_w2.x; w[5] = a_w2.y;\n"); break;
			case 7: WRITE(p, "  float w[7]; w[0] = a_w1.x; w[1] = a_w1.y; w[2] = a_w1.z; w[3] = a_w1.w; w[4] = a_w2.x; w[5] = a_w2.y; w[6] = a_w2.z;\n"); break;
			case 8: WRITE(p, "  float w[8]; w[0] = a_w1.x; w[1] = a_w1.y; w[2] = a_w1.z; w[3] = a_w1.w; w[4] = a_w2.x; w[5] = a_w2.y; w[6] = a_w2.z; w[7] = a_w2.w;\n"); break;
			}

			WRITE(p, "  mat4 skinMatrix = w[0] * u_bone[0];\n");
			if (numBoneWeights > 1) {
				WRITE(p, "  for (int i = 1; i < %i; i++) {\n", numBoneWeights);
				WRITE(p, "    skinMatrix += w[i] * u_bone[i];\n");
				WRITE(p, "  }\n");
			}

#else
			if (lang == HLSL_D3D11 || lang == HLSL_D3D11_LEVEL9) {
				if (numBoneWeights == 1)
					WRITE(p, "  float4x3 skinMatrix = mul(In.a_w1, u_bone[0])");
				else
					WRITE(p, "  float4x3 skinMatrix = mul(In.a_w1.x, u_bone[0])");
				for (int i = 1; i < numBoneWeights; i++) {
					const char *weightAttr = boneWeightAttr[i];
					// workaround for "cant do .x of scalar" issue
					if (numBoneWeights == 1 && i == 0) weightAttr = "a_w1";
					if (numBoneWeights == 5 && i == 4) weightAttr = "a_w2";
					WRITE(p, " + mul(In.%s, u_bone[%i])", weightAttr, i);
				}
			} else {
				if (numBoneWeights == 1)
					WRITE(p, "  float4x3 skinMatrix = mul(In.a_w1, u_bone0)");
				else
					WRITE(p, "  float4x3 skinMatrix = mul(In.a_w1.x, u_bone0)");
				for (int i = 1; i < numBoneWeights; i++) {
					const char *weightAttr = boneWeightAttr[i];
					// workaround for "cant do .x of scalar" issue
					if (numBoneWeights == 1 && i == 0) weightAttr = "a_w1";
					if (numBoneWeights == 5 && i == 4) weightAttr = "a_w2";
					WRITE(p, " + mul(In.%s, u_bone%i)", weightAttr, i);
				}
			}
#endif

			WRITE(p, ";\n");

			// Trying to simplify this results in bugs in LBP...
			WRITE(p, "  float3 skinnedpos = mul(float4(In.position.xyz, 1.0), skinMatrix);\n");
			WRITE(p, "  float3 worldpos = mul(float4(skinnedpos, 1.0), u_world);\n");

			if (hasNormal) {
				WRITE(p, "  float3 skinnednormal = mul(float4(%sIn.normal, 0.0), skinMatrix);\n", flipNormal ? "-" : "");
			} else {
				WRITE(p, "  float3 skinnednormal = mul(float4(0.0, 0.0, %s1.0, 0.0), skinMatrix);\n", flipNormal ? "-" : "");
			}
			WRITE(p, "  float3 worldnormal = normalize(mul(float4(skinnednormal, 0.0), u_world));\n");
		}

		WRITE(p, "  float4 viewPos = float4(mul(float4(worldpos, 1.0), u_view), 1.0);\n");

		if (lang == HLSL_D3D11 || lang == HLSL_D3D11_LEVEL9) {
			// Final view and projection transforms.
			if (gstate_c.Supports(GPU_ROUND_DEPTH_TO_16BIT)) {
				WRITE(p, "  float4 outPos = depthRoundZVP(mul(u_proj, viewPos));\n");
			} else {
				WRITE(p, "  float4 outPos = mul(u_proj, viewPos);\n");
			}
		} else {
			// Final view and projection transforms.
			if (gstate_c.Supports(GPU_ROUND_DEPTH_TO_16BIT)) {
				WRITE(p, "  float4 outPos = depthRoundZVP(mul(viewPos, u_proj));\n");
			} else {
				WRITE(p, "  float4 outPos = mul(viewPos, u_proj);\n");
			}
		}

		// TODO: Declare variables for dots for shade mapping if needed.

		const char *ambientStr = (matUpdate & 1) && hasColor ? "In.color0" : "u_matambientalpha";
		const char *diffuseStr = (matUpdate & 2) && hasColor ? "In.color0.rgb" : "u_matdiffuse";
		const char *specularStr = (matUpdate & 4) && hasColor ? "In.color0.rgb" : "u_matspecular.rgb";
		if (doBezier || doSpline) {
			// TODO: Probably, should use hasColorTess but FF4 has a problem with drawing the background.
			ambientStr = (matUpdate & 1) && hasColor ? "tess.col" : "u_matambientalpha";
			diffuseStr = (matUpdate & 2) && hasColor ? "tess.col.rgb" : "u_matdiffuse";
			specularStr = (matUpdate & 4) && hasColor ? "tess.col.rgb" : "u_matspecular.rgb";
		}

		bool diffuseIsZero = true;
		bool specularIsZero = true;
		bool distanceNeeded = false;
		bool anySpots = false;
		if (enableLighting) {
			WRITE(p, "  float4 lightSum0 = u_ambient * %s + float4(u_matemissive, 0.0);\n", ambientStr);

			for (int i = 0; i < 4; i++) {
				GELightType type = static_cast<GELightType>(id.Bits(VS_BIT_LIGHT0_TYPE + 4 * i, 2));
				GELightComputation comp = static_cast<GELightComputation>(id.Bits(VS_BIT_LIGHT0_COMP + 4 * i, 2));
				if (doLight[i] != LIGHT_FULL)
					continue;
				diffuseIsZero = false;
				if (comp == GE_LIGHTCOMP_BOTH)
					specularIsZero = false;
				if (type != GE_LIGHTTYPE_DIRECTIONAL)
					distanceNeeded = true;
				if (type == GE_LIGHTTYPE_SPOT || type == GE_LIGHTTYPE_UNKNOWN)
					anySpots = true;
			}

			if (!specularIsZero) {
				WRITE(p, "  float3 lightSum1 = 0;\n");
			}
			if (!diffuseIsZero) {
				WRITE(p, "  float3 toLight;\n");
				WRITE(p, "  float3 diffuse;\n");
			}
			if (distanceNeeded) {
				WRITE(p, "  float distance;\n");
				WRITE(p, "  float lightScale;\n");
			}
			WRITE(p, "  float ldot;\n");
			if (anySpots) {
				WRITE(p, "  float angle;\n");
			}
		}

		// Calculate lights if needed. If shade mapping is enabled, lights may need to be
		// at least partially calculated.
		for (int i = 0; i < 4; i++) {
			if (doLight[i] != LIGHT_FULL)
				continue;

			GELightType type = static_cast<GELightType>(id.Bits(VS_BIT_LIGHT0_TYPE + 4 * i, 2));
			GELightComputation comp = static_cast<GELightComputation>(id.Bits(VS_BIT_LIGHT0_COMP + 4 * i, 2));

			if (type == GE_LIGHTTYPE_DIRECTIONAL) {
				// We prenormalize light positions for directional lights.
				WRITE(p, "  toLight = u_lightpos%i;\n", i);
			} else {
				WRITE(p, "  toLight = u_lightpos%i - worldpos;\n", i);
				WRITE(p, "  distance = length(toLight);\n");
				WRITE(p, "  toLight /= distance;\n");
			}

			bool doSpecular = comp == GE_LIGHTCOMP_BOTH;
			bool poweredDiffuse = comp == GE_LIGHTCOMP_ONLYPOWDIFFUSE;

			WRITE(p, "  ldot = dot(toLight, worldnormal);\n");
			if (poweredDiffuse) {
				// pow(0.0, 0.0) may be undefined, but the PSP seems to treat it as 1.0.
				// Seen in Tales of the World: Radiant Mythology (#2424.)
				WRITE(p, "  if (u_matspecular.a == 0.0) {\n");
				WRITE(p, "    ldot = 1.0;\n");
				WRITE(p, "  } else {\n");
				WRITE(p, "    ldot = pow(max(ldot, 0.0), u_matspecular.a);\n");
				WRITE(p, "  }\n");
			}

			const char *timesLightScale = " * lightScale";

			// Attenuation
			switch (type) {
			case GE_LIGHTTYPE_DIRECTIONAL:
				timesLightScale = "";
				break;
			case GE_LIGHTTYPE_POINT:
				WRITE(p, "  lightScale = clamp(1.0 / dot(u_lightatt%i, float3(1.0, distance, distance*distance)), 0.0, 1.0);\n", i);
				break;
			case GE_LIGHTTYPE_SPOT:
			case GE_LIGHTTYPE_UNKNOWN:
				WRITE(p, "  angle = length(u_lightdir%i) == 0.0 ? 0.0 : dot(normalize(u_lightdir%i), toLight);\n", i, i);
				WRITE(p, "  if (angle >= u_lightangle_spotCoef%i.x) {\n", i);
				WRITE(p, "    lightScale = clamp(1.0 / dot(u_lightatt%i, float3(1.0, distance, distance*distance)), 0.0, 1.0) * (u_lightangle_spotCoef%i.y == 0.0 ? 1.0 : pow(angle, u_lightangle_spotCoef%i.y));\n", i, i, i);
				WRITE(p, "  } else {\n");
				WRITE(p, "    lightScale = 0.0;\n");
				WRITE(p, "  }\n");
				break;
			default:
				// ILLEGAL
				break;
			}

			WRITE(p, "  diffuse = (u_lightdiffuse%i * %s) * max(ldot, 0.0);\n", i, diffuseStr);
			if (doSpecular) {
				WRITE(p, "  if (ldot >= 0.0) {\n");
				WRITE(p, "    ldot = dot(normalize(toLight + float3(0.0, 0.0, 1.0)), worldnormal);\n");
				WRITE(p, "    if (u_matspecular.a == 0.0) {\n");
				WRITE(p, "      ldot = 1.0;\n");
				WRITE(p, "    } else {\n");
				WRITE(p, "      ldot = pow(max(ldot, 0.0), u_matspecular.a);\n");
				WRITE(p, "    }\n");
				WRITE(p, "    if (ldot > 0.0)\n");
				WRITE(p, "      lightSum1 += u_lightspecular%i * %s * ldot %s;\n", i, specularStr, timesLightScale);
				WRITE(p, "  }\n");
			}
			WRITE(p, "  lightSum0.rgb += (u_lightambient%i * %s.rgb + diffuse)%s;\n", i, ambientStr, timesLightScale);
		}

		if (enableLighting) {
			// Sum up ambient, emissive here.
			if (lmode) {
				WRITE(p, "  Out.v_color0 = clamp(lightSum0, 0.0, 1.0);\n");
				// v_color1 only exists when lmode = 1.
				if (specularIsZero) {
					WRITE(p, "  Out.v_color1 = float3(0, 0, 0);\n");
				} else {
					WRITE(p, "  Out.v_color1 = clamp(lightSum1, 0.0, 1.0);\n");
				}
			} else {
				if (specularIsZero) {
					WRITE(p, "  Out.v_color0 = clamp(lightSum0, 0.0, 1.0);\n");
				} else {
					WRITE(p, "  Out.v_color0 = clamp(clamp(lightSum0, 0.0, 1.0) + float4(lightSum1, 0.0), 0.0, 1.0);\n");
				}
			}
		} else {
			// Lighting doesn't affect color.
			if (hasColor) {
				if (doBezier || doSpline)
					WRITE(p, "  Out.v_color0 = tess.col;\n");
				else
					WRITE(p, "  Out.v_color0 = In.color0;\n");
			} else {
				WRITE(p, "  Out.v_color0 = u_matambientalpha;\n");
			}
			if (lmode)
				WRITE(p, "  Out.v_color1 = float3(0, 0, 0);\n");
		}

		// Step 3: UV generation
		if (doTexture) {
			switch (uvGenMode) {
			case GE_TEXMAP_TEXTURE_COORDS:  // Scale-offset. Easy.
			case GE_TEXMAP_UNKNOWN: // Not sure what this is, but Riviera uses it.  Treating as coords works.
				if (scaleUV) {
					if (hasTexcoord) {
						if (doBezier || doSpline)
							WRITE(p, "  Out.v_texcoord = float3(tess.tex.xy * u_uvscaleoffset.xy + u_uvscaleoffset.zw, 0.0);\n");
						else
							WRITE(p, "  Out.v_texcoord = float3(In.texcoord.xy * u_uvscaleoffset.xy, 0.0);\n");
					} else {
						WRITE(p, "  Out.v_texcoord = float3(0.0, 0.0, 0.0);\n");
					}
				} else {
					if (hasTexcoord) {
						WRITE(p, "  Out.v_texcoord = float3(In.texcoord.xy * u_uvscaleoffset.xy + u_uvscaleoffset.zw, 0.0);\n");
					} else {
						WRITE(p, "  Out.v_texcoord = float3(u_uvscaleoffset.zw, 0.0);\n");
					}
				}
				break;

			case GE_TEXMAP_TEXTURE_MATRIX:  // Projection mapping.
				{
					std::string temp_tc;
					switch (uvProjMode) {
					case GE_PROJMAP_POSITION:  // Use model space XYZ as source
						temp_tc = "float4(In.position.xyz, 1.0)";
						break;
					case GE_PROJMAP_UV:  // Use unscaled UV as source
						{
							if (hasTexcoord) {
								temp_tc = StringFromFormat("float4(In.texcoord.xy, 0.0, 1.0)");
							} else {
								temp_tc = "float4(0.0, 0.0, 0.0, 1.0)";
							}
						}
						break;
					case GE_PROJMAP_NORMALIZED_NORMAL:  // Use normalized transformed normal as source
						if (hasNormal)
							temp_tc = flipNormal ? "float4(normalize(-In.normal), 1.0)" : "float4(normalize(In.normal), 1.0)";
						else
							temp_tc = "float4(0.0, 0.0, 1.0, 1.0)";
						break;
					case GE_PROJMAP_NORMAL:  // Use non-normalized transformed normal as source
						if (hasNormal)
							temp_tc =  flipNormal ? "float4(-In.normal, 1.0)" : "float4(In.normal, 1.0)";
						else
							temp_tc = "float4(0.0, 0.0, 1.0, 1.0)";
						break;
					}
					// Transform by texture matrix. XYZ as we are doing projection mapping.
					WRITE(p, "  Out.v_texcoord.xyz = mul(%s, u_tex) * float3(u_uvscaleoffset.xy, 1.0);\n", temp_tc.c_str());
				}
				break;

			case GE_TEXMAP_ENVIRONMENT_MAP:  // Shade mapping - use dots from light sources.
				{
					std::string lightFactor0 = StringFromFormat("(length(u_lightpos%i) == 0.0 ? worldnormal.z : dot(normalize(u_lightpos%i), worldnormal))", ls0, ls0);
					std::string lightFactor1 = StringFromFormat("(length(u_lightpos%i) == 0.0 ? worldnormal.z : dot(normalize(u_lightpos%i), worldnormal))", ls1, ls1);
					WRITE(p, "  Out.v_texcoord = float3(u_uvscaleoffset.xy * float2(1.0 + %s, 1.0 + %s) * 0.5, 1.0);\n", lightFactor0.c_str(), lightFactor1.c_str());
				}
				break;

			default:
				// ILLEGAL
				break;
			}
		}

		// Compute fogdepth
		if (enableFog) {
			WRITE(p, "  Out.v_fogdepth = (viewPos.z + u_fogcoef.x) * u_fogcoef.y;\n");
		}
	}

	if (!isModeThrough && gstate_c.Supports(GPU_SUPPORTS_VS_RANGE_CULLING)) {
		WRITE(p, "  float3 projPos = outPos.xyz / outPos.w;\n");
		// Vertex range culling doesn't happen when depth is clamped, so only do this if in range.
		WRITE(p, "  if (u_cullRangeMin.w <= 0.0 || (projPos.z >= u_cullRangeMin.z && projPos.z <= u_cullRangeMax.z)) {\n");
		const char *outMin = "projPos.x < u_cullRangeMin.x || projPos.y < u_cullRangeMin.y || projPos.z < u_cullRangeMin.z";
		const char *outMax = "projPos.x > u_cullRangeMax.x || projPos.y > u_cullRangeMax.y || projPos.z > u_cullRangeMax.z";
		WRITE(p, "    if (%s || %s) {\n", outMin, outMax);
		WRITE(p, "      outPos.w = u_cullRangeMax.w;\n");
		WRITE(p, "    }\n");
		WRITE(p, "  }\n");
	}
	WRITE(p, "  Out.gl_Position = outPos;\n");

	WRITE(p, "  return Out;\n");
	WRITE(p, "}\n");
}

};<|MERGE_RESOLUTION|>--- conflicted
+++ resolved
@@ -331,7 +331,6 @@
 				if (hasColorTess)
 					WRITE(p, "  _col[%i] = tess_data[index].col;\n", i * 4 + j);
 			}
-<<<<<<< HEAD
 		}
 
 		// Basis polynomials as weight coefficients
@@ -360,36 +359,6 @@
 			WRITE(p, "  float3 dv = tess_sample(_pos, outerProduct(basis_u, deriv_v));\n");
 			WRITE(p, "  tess.nrm = normalize(cross(du, dv));\n");
 		}
-=======
-		}
-
-		// Basis polynomials as weight coefficients
-		WRITE(p, "  float4 basis_u = tess_weights_u[weight_idx.x].basis;\n");
-		WRITE(p, "  float4 basis_v = tess_weights_v[weight_idx.y].basis;\n");
-		WRITE(p, "  float4x4 basis = outerProduct(basis_u, basis_v);\n");
-
-		// Tessellate
-		WRITE(p, "  tess.pos = tess_sample(_pos, basis);\n");
-		if (doTexture) {
-			if (hasTexcoordTess)
-				WRITE(p, "  tess.tex = tess_sample(_tex, basis);\n");
-			else
-				WRITE(p, "  tess.tex = In.normal.xy;\n");
-		}
-		if (hasColorTess)
-			WRITE(p, "  tess.col = tess_sample(_col, basis);\n");
-		else
-			WRITE(p, "  tess.col = u_matambientalpha;\n");
-		if (hasNormalTess) {
-			// Derivatives as weight coefficients
-			WRITE(p, "  float4 deriv_u = tess_weights_u[weight_idx.x].deriv;\n");
-			WRITE(p, "  float4 deriv_v = tess_weights_v[weight_idx.y].deriv;\n");
-
-			WRITE(p, "  float3 du = tess_sample(_pos, outerProduct(deriv_u, basis_v));\n");
-			WRITE(p, "  float3 dv = tess_sample(_pos, outerProduct(basis_u, deriv_v));\n");
-			WRITE(p, "  tess.nrm = normalize(cross(du, dv));\n");
-		}
->>>>>>> cbf735e2
 		WRITE(p, "}\n");
 	}
 
