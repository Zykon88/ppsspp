// Copyright (c) 2012- PPSSPP Project.

// This program is free software: you can redistribute it and/or modify
// it under the terms of the GNU General Public License as published by
// the Free Software Foundation, version 2.0 or later versions.

// This program is distributed in the hope that it will be useful,
// but WITHOUT ANY WARRANTY; without even the implied warranty of
// MERCHANTABILITY or FITNESS FOR A PARTICULAR PURPOSE.  See the
// GNU General Public License 2.0 for more details.

// A copy of the GPL 2.0 should have been included with the program.
// If not, see http://www.gnu.org/licenses/

// Official git repository and contact information can be found at
// https://github.com/hrydgard/ppsspp and http://www.ppsspp.org/.

#include <stdio.h>
#include <locale.h>

#if defined(_WIN32) && defined(_DEBUG)
#include "Common/CommonWindows.h"
#endif

#include "base/stringutil.h"
#include "GPU/ge_constants.h"
#include "GPU/GPUState.h"
#include "Core/Config.h"
#include "Core/System.h"

#include "GPU/Directx9/VertexShaderGeneratorDX9.h"
#include "GPU/Common/VertexDecoderCommon.h"
#include "GPU/Common/ShaderUniforms.h"

#undef WRITE

#define WRITE p+=sprintf

namespace DX9 {

static const char * const boneWeightAttrDecl[9] = {	
	"#ERROR#",
	"float  a_w1:TEXCOORD1;\n",
	"float2 a_w1:TEXCOORD1;\n",
	"float3 a_w1:TEXCOORD1;\n",
	"float4 a_w1:TEXCOORD1;\n",
	"float4 a_w1:TEXCOORD1;\n  float  a_w2:TEXCOORD2;\n",
	"float4 a_w1:TEXCOORD1;\n  float2 a_w2:TEXCOORD2;\n",
	"float4 a_w1:TEXCOORD1;\n  float3 a_w2:TEXCOORD2;\n",
	"float4 a_w1:TEXCOORD1;\n  float4 a_w2:TEXCOORD2;\n",
};

enum DoLightComputation {
	LIGHT_OFF,
	LIGHT_SHADE,
	LIGHT_FULL,
};

// #define COLORGUARDBAND

#ifdef COLORGUARDBAND
// Coloring debug version
static void WriteGuardBand(char *&p) {
	WRITE(p, "  float3 projPos = outPos.xyz / outPos.w; \n");
	WRITE(p, "  if (outPos.w >= u_guardband.z) {\n");
	WRITE(p, "		if (abs(projPos.x) > u_guardband.x || projPos.y > u_guardband.y) colorOverride.g = 0.0;\n");//outPos.w = u_guardband.w;\n");
	WRITE(p, "  } else { colorOverride.b = 0.0; } \n");
}
#else
// NOTE: We are skipping the bottom check. This fixes TOCA but I am dubious about it...
static void WriteGuardBand(char *&p) {
	WRITE(p, "  float3 projPos = outPos.xyz / outPos.w; \n");
	WRITE(p, "  if (outPos.w >= u_guardband.z) {\n");
	WRITE(p, "		if (abs(projPos.x) > u_guardband.x || projPos.y > u_guardband.y) outPos.w = u_guardband.w;\n");
	WRITE(p, "  }\n");
}
#endif

void GenerateVertexShaderHLSL(const VShaderID &id, char *buffer, ShaderLanguage lang) {
	char *p = buffer;

	bool isModeThrough = id.Bit(VS_BIT_IS_THROUGH);
	bool lmode = id.Bit(VS_BIT_LMODE);
	bool doTexture = id.Bit(VS_BIT_DO_TEXTURE);
	bool doTextureTransform = id.Bit(VS_BIT_DO_TEXTURE_TRANSFORM);

	GETexMapMode uvGenMode = static_cast<GETexMapMode>(id.Bits(VS_BIT_UVGEN_MODE, 2));

	// this is only valid for some settings of uvGenMode
	GETexProjMapMode uvProjMode = static_cast<GETexProjMapMode>(id.Bits(VS_BIT_UVPROJ_MODE, 2));
	bool doShadeMapping = uvGenMode == GE_TEXMAP_ENVIRONMENT_MAP;
	bool doFlatShading = id.Bit(VS_BIT_FLATSHADE);

	bool useHWTransform = id.Bit(VS_BIT_USE_HW_TRANSFORM);
	bool hasColor = id.Bit(VS_BIT_HAS_COLOR) || !useHWTransform;
	bool hasNormal = id.Bit(VS_BIT_HAS_NORMAL) && useHWTransform;
	bool hasTexcoord = id.Bit(VS_BIT_HAS_TEXCOORD) || !useHWTransform;
	bool enableFog = id.Bit(VS_BIT_ENABLE_FOG);
	bool flipNormal = id.Bit(VS_BIT_NORM_REVERSE);
	int ls0 = id.Bits(VS_BIT_LS0, 2);
	int ls1 = id.Bits(VS_BIT_LS1, 2);
	bool enableBones = id.Bit(VS_BIT_ENABLE_BONES);
	bool enableLighting = id.Bit(VS_BIT_LIGHTING_ENABLE);
	int matUpdate = id.Bits(VS_BIT_MATERIAL_UPDATE, 3);

	bool doBezier = id.Bit(VS_BIT_BEZIER);
	bool doSpline = id.Bit(VS_BIT_SPLINE);
	bool hasColorTess = id.Bit(VS_BIT_HAS_COLOR_TESS);
	bool hasTexcoordTess = id.Bit(VS_BIT_HAS_TEXCOORD_TESS);
	bool flipNormalTess = id.Bit(VS_BIT_NORM_REVERSE_TESS);

	DoLightComputation doLight[4] = { LIGHT_OFF, LIGHT_OFF, LIGHT_OFF, LIGHT_OFF };
	if (useHWTransform) {
		int shadeLight0 = doShadeMapping ? ls0 : -1;
		int shadeLight1 = doShadeMapping ? ls1 : -1;
		for (int i = 0; i < 4; i++) {
			if (i == shadeLight0 || i == shadeLight1)
				doLight[i] = LIGHT_SHADE;
			if (enableLighting && id.Bit(VS_BIT_LIGHT0_ENABLE + i))
				doLight[i] = LIGHT_FULL;
		}
	}

	int numBoneWeights = 0;
	int boneWeightScale = id.Bits(VS_BIT_WEIGHT_FMTSCALE, 2);
	if (enableBones) {
		numBoneWeights = 1 + id.Bits(VS_BIT_BONES, 3);
	}

	if (lang == HLSL_DX9) {
		WRITE(p, "#pragma warning( disable : 3571 )\n");
		if (isModeThrough) {
			WRITE(p, "float4x4 u_proj_through : register(c%i);\n", CONST_VS_PROJ_THROUGH);
		} else {
			WRITE(p, "float4x4 u_proj : register(c%i);\n", CONST_VS_PROJ);
			// Add all the uniforms we'll need to transform properly.
		}
		WRITE(p, "float4 u_guardband : register(c%i);\n", CONST_VS_GUARDBAND);

		if (enableFog) {
			WRITE(p, "float2 u_fogcoef : register(c%i);\n", CONST_VS_FOGCOEF);
		}
		if (useHWTransform || !hasColor)
			WRITE(p, "float4 u_matambientalpha : register(c%i);\n", CONST_VS_MATAMBIENTALPHA);  // matambient + matalpha

		if (useHWTransform) {
			// When transforming by hardware, we need a great deal more uniforms...
			WRITE(p, "float4x3 u_world : register(c%i);\n", CONST_VS_WORLD);
			WRITE(p, "float4x3 u_view : register(c%i);\n", CONST_VS_VIEW);
			if (doTextureTransform)
				WRITE(p, "float4x3 u_tex : register(c%i);\n", CONST_VS_TEXMTX);
			if (enableBones) {
#ifdef USE_BONE_ARRAY
				WRITE(p, "float4x3 u_bone[%i] : register(c%i);\n", numBones, CONST_VS_BONE0);
#else
				for (int i = 0; i < numBoneWeights; i++) {
					WRITE(p, "float4x3 u_bone%i : register(c%i);\n", i, CONST_VS_BONE0 + i * 3);
				}
#endif
			}
			if (doTexture) {
				WRITE(p, "float4 u_uvscaleoffset : register(c%i);\n", CONST_VS_UVSCALEOFFSET);
			}
			for (int i = 0; i < 4; i++) {
				if (doLight[i] != LIGHT_OFF) {
					// This is needed for shade mapping
					WRITE(p, "float3 u_lightpos%i : register(c%i);\n", i, CONST_VS_LIGHTPOS + i);
				}
				if (doLight[i] == LIGHT_FULL) {
					GELightType type = static_cast<GELightType>(id.Bits(VS_BIT_LIGHT0_TYPE + 4 * i, 2));
					GELightComputation comp = static_cast<GELightComputation>(id.Bits(VS_BIT_LIGHT0_COMP + 4 * i, 2));

					if (type != GE_LIGHTTYPE_DIRECTIONAL)
						WRITE(p, "float3 u_lightatt%i : register(c%i);\n", i, CONST_VS_LIGHTATT + i);

					if (type == GE_LIGHTTYPE_SPOT || type == GE_LIGHTTYPE_UNKNOWN) {
						WRITE(p, "float3 u_lightdir%i : register(c%i);\n", i, CONST_VS_LIGHTDIR + i);
						WRITE(p, "float4 u_lightangle_spotCoef%i : register(c%i);\n", i, CONST_VS_LIGHTANGLE_SPOTCOEF + i);
					}
					WRITE(p, "float3 u_lightambient%i : register(c%i);\n", i, CONST_VS_LIGHTAMBIENT + i);
					WRITE(p, "float3 u_lightdiffuse%i : register(c%i);\n", i, CONST_VS_LIGHTDIFFUSE + i);

					if (comp != GE_LIGHTCOMP_ONLYDIFFUSE) {
						WRITE(p, "float3 u_lightspecular%i : register(c%i);\n", i, CONST_VS_LIGHTSPECULAR + i);
					}
				}
			}
			if (enableLighting) {
				WRITE(p, "float4 u_ambient : register(c%i);\n", CONST_VS_AMBIENT);
				if ((matUpdate & 2) == 0 || !hasColor)
					WRITE(p, "float3 u_matdiffuse : register(c%i);\n", CONST_VS_MATDIFFUSE);
				// if ((matUpdate & 4) == 0)
				WRITE(p, "float4 u_matspecular : register(c%i);\n", CONST_VS_MATSPECULAR);  // Specular coef is contained in alpha
				WRITE(p, "float3 u_matemissive : register(c%i);\n", CONST_VS_MATEMISSIVE);
			}
		}

		if (!isModeThrough && gstate_c.Supports(GPU_ROUND_DEPTH_TO_16BIT)) {
			WRITE(p, "float4 u_depthRange : register(c%i);\n", CONST_VS_DEPTHRANGE);
		}
		if (!isModeThrough) {
			WRITE(p, "float4 u_cullRangeMin : register(c%i);\n", CONST_VS_CULLRANGEMIN);
			WRITE(p, "float4 u_cullRangeMax : register(c%i);\n", CONST_VS_CULLRANGEMAX);
		}
	} else {
		WRITE(p, "cbuffer base : register(b0) {\n%s};\n", cb_baseStr);
		WRITE(p, "cbuffer lights: register(b1) {\n%s};\n", cb_vs_lightsStr);
		WRITE(p, "cbuffer bones : register(b2) {\n%s};\n", cb_vs_bonesStr);
	}

	bool scaleUV = !isModeThrough && (uvGenMode == GE_TEXMAP_TEXTURE_COORDS || uvGenMode == GE_TEXMAP_UNKNOWN);

	// And the "varyings".
	bool texCoordInVec3 = false;
	if (useHWTransform) {
		WRITE(p, "struct VS_IN {                              \n");
		if ((doSpline || doBezier) && lang == HLSL_D3D11) {
			WRITE(p, "  uint instanceId : SV_InstanceID;\n");
		}
		if (enableBones) {
			WRITE(p, "  %s", boneWeightAttrDecl[numBoneWeights]);
		}
		if (doTexture && hasTexcoord) {
			WRITE(p, "  float2 texcoord : TEXCOORD0;\n");
		}
		if (hasColor)  {
			WRITE(p, "  float4 color0 : COLOR0;\n");
		}
		if (hasNormal) {
			WRITE(p, "  float3 normal : NORMAL;\n");
		}
		WRITE(p, "  float3 position : POSITION;\n");
		WRITE(p, "};\n");
		
	} else {
		WRITE(p, "struct VS_IN {\n");
		WRITE(p, "  float4 position : POSITION;\n");
		if (doTexture && hasTexcoord) {
			if (doTextureTransform && !isModeThrough) {
				texCoordInVec3 = true;
				WRITE(p, "  float3 texcoord : TEXCOORD0;\n");
			}
			else
				WRITE(p, "  float2 texcoord : TEXCOORD0;\n");
		}
		if (hasColor) {
			WRITE(p, "  float4 color0 : COLOR0;\n");
		}
		// only software transform supplies color1 as vertex data
		if (lmode) {
			WRITE(p, "  float4 color1 : COLOR1;\n");
		}
		WRITE(p, "};\n");
	}

	WRITE(p, "struct VS_OUT {\n");
	if (doTexture) {
		WRITE(p, "  float3 v_texcoord : TEXCOORD0;\n");
	}
	const char *colorInterpolation = doFlatShading && lang == HLSL_D3D11 ? "nointerpolation " : "";
	WRITE(p, "  %sfloat4 v_color0    : COLOR0;\n", colorInterpolation);
	if (lmode)
		WRITE(p, "  float3 v_color1    : COLOR1;\n");

	if (enableFog) {
		WRITE(p, "  float v_fogdepth: TEXCOORD1;\n");
	}
	if (lang == HLSL_DX9) {
		WRITE(p, "  float4 gl_Position   : POSITION;\n");
	} else {
		WRITE(p, "  float4 gl_Position   : SV_Position;\n");
	}
	WRITE(p, "};\n");

	// Confirmed: Through mode gets through exactly the same in GL and D3D in Phantasy Star: Text is 38023.0 in the test scene.

	if (!isModeThrough && gstate_c.Supports(GPU_ROUND_DEPTH_TO_16BIT)) {
		// Apply the projection and viewport to get the Z buffer value, floor to integer, undo the viewport and projection.
		// The Z range in D3D is different but we compensate for that using parameters.
		WRITE(p, "\nfloat4 depthRoundZVP(float4 v) {\n");
		WRITE(p, "  float z = v.z / v.w;\n");
		WRITE(p, "  z = (z * u_depthRange.x + u_depthRange.y);\n");
		WRITE(p, "  z = floor(z);\n");
		WRITE(p, "  z = (z - u_depthRange.z) * u_depthRange.w;\n");
		if (PSP_CoreParameter().compat.flags().DecreaseVertexDepthAccuracy) {
			WRITE(p, "  z /= 1.000031;\n"); // Hokuto no Ken: Raoh Gaiden - Ten no Haoh
		}
		WRITE(p, "  return float4(v.x, v.y, z * v.w, v.w);\n");
		WRITE(p, "}\n\n");
	}

	// Hardware tessellation
	if (doSpline || doBezier) {
		if (lang == HLSL_D3D11 || lang == HLSL_D3D11_LEVEL9) {
			WRITE(p, "struct TessData {\n");
			WRITE(p, "  float3 pos; float pad1;\n");
			WRITE(p, "  float2 tex; float2 pad2;\n");
			WRITE(p, "  float4 col;\n");
			WRITE(p, "};");
			WRITE(p, "StructuredBuffer<TessData> tess_data : register(t0);\n");
		}

		const char *init[3] = { "0.0, 0.0", "0.0, 0.0, 0.0", "0.0, 0.0, 0.0, 0.0" };
		for (int i = 2; i <= 4; i++) {
			// Define 3 types float2, float3, float4
			WRITE(p, "float%d tess_sample(in float%d points[16], in float2 weights[4]) {\n", i, i);
			WRITE(p, "  float%d pos = float%d(%s);\n", i, i, init[i - 2]);
			WRITE(p, "  for (int i = 0; i < 4; ++i) {\n");
			WRITE(p, "    for (int j = 0; j < 4; ++j) {\n");
			WRITE(p, "      float f = weights[j].x * weights[i].y;\n");
			WRITE(p, "      if (f != 0.0)\n");
			WRITE(p, "        pos = pos + f * points[i * 4 + j];\n");
			WRITE(p, "    }\n");
			WRITE(p, "  }\n");
			WRITE(p, "  return pos;\n");
			WRITE(p, "}\n");
		}
		if (doSpline) {
			WRITE(p, "void spline_knot(int2 num_patches, int2 type, out float2 knot[6], int2 patch_pos) {\n");
			WRITE(p, "  for (int i = 0; i < 6; ++i) {\n");
			WRITE(p, "    knot[i] = float2(i + patch_pos.x - 2, i + patch_pos.y - 2);\n");
			WRITE(p, "  }\n");
		//	WRITE(p, "  if ((type.x & 1) != 0) {\n");
			WRITE(p, "  if ((type.x == 1) || (type.x == 3)) {\n");
			WRITE(p, "    if (patch_pos.x <= 2)\n");
			WRITE(p, "      knot[0].x = 0.0;\n");
			WRITE(p, "    if (patch_pos.x <= 1)\n");
			WRITE(p, "      knot[1].x = 0.0;\n");
			WRITE(p, "  }\n");
		//	WRITE(p, "  if ((type.x & 2) != 0) {\n");
			WRITE(p, "  if ((type.x == 2) || (type.x == 3)) {\n");
			WRITE(p, "    if (patch_pos.x >= (num_patches.x - 2))\n");
			WRITE(p, "      knot[5].x = num_patches.x;\n");
			WRITE(p, "    if (patch_pos.x == (num_patches.x - 1))\n");
			WRITE(p, "      knot[4].x = num_patches.x;\n");
			WRITE(p, "  }\n");
		//	WRITE(p, "  if ((type.y & 1) != 0) {\n");
			WRITE(p, "  if ((type.y == 1) || (type.y == 3)) {\n");
			WRITE(p, "    if (patch_pos.y <= 2)\n");
			WRITE(p, "      knot[0].y = 0.0;\n");
			WRITE(p, "    if (patch_pos.y <= 1)\n");
			WRITE(p, "      knot[1].y = 0.0;\n");
			WRITE(p, "  }\n");
		//	WRITE(p, "  if ((type.y & 2) != 0) {\n");
			WRITE(p, "  if ((type.y == 2) || (type.y == 3)) {\n");
			WRITE(p, "    if (patch_pos.y >= (num_patches.y - 2))\n");
			WRITE(p, "      knot[5].y = num_patches.y;\n");
			WRITE(p, "    if (patch_pos.y == (num_patches.y - 1))\n");
			WRITE(p, "      knot[4].y = num_patches.y;\n");
			WRITE(p, "  }\n");
			WRITE(p, "}\n");

			WRITE(p, "void spline_weight(float2 t, in float2 knot[6], out float2 weights[4]) {\n");
			// TODO: Maybe compilers could be coaxed into vectorizing this code without the above explicitly...
			WRITE(p, "  float2 t0 = (t - knot[0]);\n");
			WRITE(p, "  float2 t1 = (t - knot[1]);\n");
			WRITE(p, "  float2 t2 = (t - knot[2]);\n");
			// TODO: All our knots are integers so we should be able to get rid of these divisions (How?)
			WRITE(p, "  float2 f30 = t0 / (knot[3] - knot[0]);\n");
			WRITE(p, "  float2 f41 = t1 / (knot[4] - knot[1]);\n");
			WRITE(p, "  float2 f52 = t2 / (knot[5] - knot[2]);\n");
			WRITE(p, "  float2 f31 = t1 / (knot[3] - knot[1]);\n");
			WRITE(p, "  float2 f42 = t2 / (knot[4] - knot[2]);\n");
			WRITE(p, "  float2 f32 = t2 / (knot[3] - knot[2]);\n");
			WRITE(p, "  float2 a = (1.0 - f30)*(1.0 - f31);\n");
			WRITE(p, "  float2 b = (f31*f41);\n");
			WRITE(p, "  float2 c = (1.0 - f41)*(1.0 - f42);\n");
			WRITE(p, "  float2 d = (f42*f52);\n");
			WRITE(p, "  weights[0] = a - (a*f32);\n");
			WRITE(p, "  weights[1] = 1.0 - a - b + ((a + b + c - 1.0)*f32);\n");
			WRITE(p, "  weights[2] = b + ((1.0 - b - c - d)*f32);\n");
			WRITE(p, "  weights[3] = d*f32;\n");
			WRITE(p, "}\n");
		}
	}

	WRITE(p, "VS_OUT main(VS_IN In) {\n");
	WRITE(p, "  VS_OUT Out;\n");  
#ifdef COLORGUARDBAND
	WRITE(p, "	float4 colorOverride = float4(1.0, 1.0, 1.0, 1.0);\n");
#endif
	if (!useHWTransform) {
		// Simple pass-through of vertex data to fragment shader
		if (doTexture) {
			if (texCoordInVec3) {
				WRITE(p, "  Out.v_texcoord = In.texcoord;\n");
			} else {
				WRITE(p, "  Out.v_texcoord = float3(In.texcoord, 1.0);\n");
			}
		}
		if (hasColor) {
			WRITE(p, "  Out.v_color0 = In.color0;\n");
			if (lmode)
				WRITE(p, "  Out.v_color1 = In.color1.rgb;\n");
		} else {
			WRITE(p, "  Out.v_color0 = In.u_matambientalpha;\n");
			if (lmode)
				WRITE(p, "  Out.v_color1 = float3(0.0);\n");
		}
		if (enableFog) {
			WRITE(p, "  Out.v_fogdepth = In.position.w;\n");
		}
		if (lang == HLSL_D3D11 || lang == HLSL_D3D11_LEVEL9) {
			if (isModeThrough) {
				WRITE(p, "  float4 outPos = mul(u_proj_through, float4(In.position.xyz, 1.0));\n");
			} else {
				if (gstate_c.Supports(GPU_ROUND_DEPTH_TO_16BIT)) {
					WRITE(p, "  float4 outPos = depthRoundZVP(mul(u_proj, float4(In.position.xyz, 1.0)));\n");
				} else {
					WRITE(p, "  float4 outPos = mul(u_proj, float4(In.position.xyz, 1.0));\n");
				}
			}
		} else {
			if (isModeThrough) {
				WRITE(p, "  float4 outPos = mul(float4(In.position.xyz, 1.0), u_proj_through);\n");
			} else {
				if (gstate_c.Supports(GPU_ROUND_DEPTH_TO_16BIT)) {
					WRITE(p, "  float4 outPos = depthRoundZVP(mul(float4(In.position.xyz, 1.0), u_proj));\n");
				} else {
					WRITE(p, "  float4 outPos = mul(float4(In.position.xyz, 1.0), u_proj);\n");
				}
			}
		}
		if (lang != HLSL_DX9) {
			if (PSP_CoreParameter().compat.flags().GuardBand)
				WriteGuardBand(p);
		}
		WRITE(p, "  Out.gl_Position = outPos;\n");
	} else {
		// Step 1: World Transform / Skinning
		if (!enableBones) {
			// Hardware tessellation
			if (doSpline || doBezier) {
				WRITE(p, "  uint u_spline_count_u = u_spline_counts & 0xFF;\n");
				WRITE(p, "  uint u_spline_count_v = (u_spline_counts >> 8) & 0xFF;\n");
				WRITE(p, "  uint num_patches_u = %s;\n", doBezier ? "(u_spline_count_u - 1) / 3u" : "u_spline_count_u - 3");
				WRITE(p, "  float2 tess_pos = In.position.xy;\n");
				WRITE(p, "  int u = In.instanceId %% num_patches_u;\n");
				WRITE(p, "  int v = In.instanceId / num_patches_u;\n");
				WRITE(p, "  int2 patch_pos = int2(u, v);\n");
				WRITE(p, "  float3 _pos[16];\n");
				WRITE(p, "  float2 _tex[16];\n");
				WRITE(p, "  float4 _col[16];\n");
				WRITE(p, "  int index;\n");
				for (int i = 0; i < 4; i++) {
					for (int j = 0; j < 4; j++) {
						WRITE(p, "  index = (%i + v%s) * u_spline_count_u + (%i + u%s);\n", i, doBezier ? " * 3" : "", j, doBezier ? " * 3" : "");
						WRITE(p, "  _pos[%i] = tess_data[index].pos;\n", i * 4 + j);
						if (doTexture && hasTexcoord && hasTexcoordTess)
							WRITE(p, "  _tex[%i] = tess_data[index].tex;\n", i * 4 + j);
						if (hasColor && hasColorTess)
							WRITE(p, "  _col[%i] = tess_data[index].col;\n", i * 4 + j);
					}
				}
				WRITE(p, "  float2 weights[4];\n");
				if (doBezier) {
					// Bernstein 3D
					WRITE(p, "  weights[0] = (1.0 - tess_pos) * (1.0 - tess_pos) * (1.0 - tess_pos);\n");
					WRITE(p, "  weights[1] = 3.0 * tess_pos * (1.0 - tess_pos) * (1.0 - tess_pos);\n");
					WRITE(p, "  weights[2] = 3.0 * tess_pos * tess_pos * (1.0 - tess_pos);\n");
					WRITE(p, "  weights[3] = tess_pos * tess_pos * tess_pos;\n");
				} else if (doSpline) {
					WRITE(p, "  int2 spline_num_patches = int2(u_spline_count_u - 3, u_spline_count_v - 3);\n");
					WRITE(p, "  int u_spline_type_u = (u_spline_counts >> 16) & 0xFF;\n");
					WRITE(p, "  int u_spline_type_v = (u_spline_counts >> 24) & 0xFF;\n");
					WRITE(p, "  int2 spline_type = int2(u_spline_type_u, u_spline_type_v);\n");
					WRITE(p, "  float2 knots[6];\n");
					WRITE(p, "  spline_knot(spline_num_patches, spline_type, knots, patch_pos);\n");
					WRITE(p, "  spline_weight(tess_pos + patch_pos, knots, weights);\n");
				}
				WRITE(p, "  float3 pos = tess_sample(_pos, weights);\n");
				if (doTexture && hasTexcoord) {
					if (hasTexcoordTess)
						WRITE(p, "  float2 tex = tess_sample(_tex, weights);\n");
					else
						WRITE(p, "  float2 tex = tess_pos + patch_pos;\n");
				}
				if (hasColor) {
					if (hasColorTess)
						WRITE(p, "  float4 col = tess_sample(_col, weights);\n");
					else
						WRITE(p, "  float4 col = tess_data[0].col;\n");
				}
				if (hasNormal) {
					// Curved surface is probably always need to compute normal(not sampling from control points)
					if (doBezier) {
						// Bernstein derivative
						WRITE(p, "  float2 bernderiv[4];\n");
						WRITE(p, "  bernderiv[0] = -3.0 * (tess_pos - 1.0) * (tess_pos - 1.0); \n");
						WRITE(p, "  bernderiv[1] = 9.0 * tess_pos * tess_pos - 12.0 * tess_pos + 3.0; \n");
						WRITE(p, "  bernderiv[2] = 3.0 * (2.0 - 3.0 * tess_pos) * tess_pos; \n");
						WRITE(p, "  bernderiv[3] = 3.0 * tess_pos * tess_pos; \n");

						WRITE(p, "  float2 bernderiv_u[4];\n");
						WRITE(p, "  float2 bernderiv_v[4];\n");
						WRITE(p, "  for (int i = 0; i < 4; i++) {\n");
						WRITE(p, "    bernderiv_u[i] = float2(bernderiv[i].x, weights[i].y);\n");
						WRITE(p, "    bernderiv_v[i] = float2(weights[i].x, bernderiv[i].y);\n");
						WRITE(p, "  }\n");

						WRITE(p, "  float3 du = tess_sample(_pos, bernderiv_u);\n");
						WRITE(p, "  float3 dv = tess_sample(_pos, bernderiv_v);\n");
					} else if (doSpline) {
						WRITE(p, "  float2 tess_next_u = float2(In.normal.x, 0.0);\n");
						WRITE(p, "  float2 tess_next_v = float2(0.0, In.normal.y);\n");
						// Right
						WRITE(p, "  float2 tess_pos_r = tess_pos + tess_next_u;\n");
						WRITE(p, "  spline_weight(tess_pos_r + patch_pos, knots, weights);\n");
						WRITE(p, "  float3 pos_r = tess_sample(_pos, weights);\n");
						// Left
						WRITE(p, "  float2 tess_pos_l = tess_pos - tess_next_u;\n");
						WRITE(p, "  spline_weight(tess_pos_l + patch_pos, knots, weights);\n");
						WRITE(p, "  float3 pos_l = tess_sample(_pos, weights);\n");
						// Down
						WRITE(p, "  float2 tess_pos_d = tess_pos + tess_next_v;\n");
						WRITE(p, "  spline_weight(tess_pos_d + patch_pos, knots, weights);\n");
						WRITE(p, "  float3 pos_d = tess_sample(_pos, weights);\n");
						// Up
						WRITE(p, "  float2 tess_pos_u = tess_pos - tess_next_v;\n");
						WRITE(p, "  spline_weight(tess_pos_u + patch_pos, knots, weights);\n");
						WRITE(p, "  float3 pos_u = tess_sample(_pos, weights);\n");

						WRITE(p, "  float3 du = pos_r - pos_l;\n");
						WRITE(p, "  float3 dv = pos_d - pos_u;\n");
					}
					WRITE(p, "  float3 nrm = cross(du, dv);\n");
					WRITE(p, "  nrm = normalize(nrm);\n");
				}
				WRITE(p, "  float3 worldpos = mul(float4(pos.xyz, 1.0), u_world);\n");
				if (hasNormal)
					WRITE(p, "  float3 worldnormal = normalize(mul(float4(%snrm, 0.0), u_world));\n", flipNormalTess ? "-" : "");
				else
					WRITE(p, "  float3 worldnormal = float3(0.0, 0.0, 1.0);\n");
			} else {
				// No skinning, just standard T&L.
				WRITE(p, "  float3 worldpos = mul(float4(In.position.xyz, 1.0), u_world);\n");
				if (hasNormal)
					WRITE(p, "  float3 worldnormal = normalize(mul(float4(%sIn.normal, 0.0), u_world));\n", flipNormal ? "-" : "");
				else
					WRITE(p, "  float3 worldnormal = float3(0.0, 0.0, 1.0);\n");
			}
		} else {
			static const char * const boneWeightAttr[8] = {
				"a_w1.x", "a_w1.y", "a_w1.z", "a_w1.w",
				"a_w2.x", "a_w2.y", "a_w2.z", "a_w2.w",
			};

#if defined(USE_FOR_LOOP) && defined(USE_BONE_ARRAY)

			// To loop through the weights, we unfortunately need to put them in a float array.
			// GLSL ES sucks - no way to directly initialize an array!
			switch (numBoneWeights) {
			case 1: WRITE(p, "  float w[1]; w[0] = a_w1;\n"); break;
			case 2: WRITE(p, "  float w[2]; w[0] = a_w1.x; w[1] = a_w1.y;\n"); break;
			case 3: WRITE(p, "  float w[3]; w[0] = a_w1.x; w[1] = a_w1.y; w[2] = a_w1.z;\n"); break;
			case 4: WRITE(p, "  float w[4]; w[0] = a_w1.x; w[1] = a_w1.y; w[2] = a_w1.z; w[3] = a_w1.w;\n"); break;
			case 5: WRITE(p, "  float w[5]; w[0] = a_w1.x; w[1] = a_w1.y; w[2] = a_w1.z; w[3] = a_w1.w; w[4] = a_w2;\n"); break;
			case 6: WRITE(p, "  float w[6]; w[0] = a_w1.x; w[1] = a_w1.y; w[2] = a_w1.z; w[3] = a_w1.w; w[4] = a_w2.x; w[5] = a_w2.y;\n"); break;
			case 7: WRITE(p, "  float w[7]; w[0] = a_w1.x; w[1] = a_w1.y; w[2] = a_w1.z; w[3] = a_w1.w; w[4] = a_w2.x; w[5] = a_w2.y; w[6] = a_w2.z;\n"); break;
			case 8: WRITE(p, "  float w[8]; w[0] = a_w1.x; w[1] = a_w1.y; w[2] = a_w1.z; w[3] = a_w1.w; w[4] = a_w2.x; w[5] = a_w2.y; w[6] = a_w2.z; w[7] = a_w2.w;\n"); break;
			}

			WRITE(p, "  mat4 skinMatrix = w[0] * u_bone[0];\n");
			if (numBoneWeights > 1) {
				WRITE(p, "  for (int i = 1; i < %i; i++) {\n", numBoneWeights);
				WRITE(p, "    skinMatrix += w[i] * u_bone[i];\n");
				WRITE(p, "  }\n");
			}

#else
			if (lang == HLSL_D3D11 || lang == HLSL_D3D11_LEVEL9) {
				if (numBoneWeights == 1)
					WRITE(p, "  float4x3 skinMatrix = mul(In.a_w1, u_bone[0])");
				else
					WRITE(p, "  float4x3 skinMatrix = mul(In.a_w1.x, u_bone[0])");
				for (int i = 1; i < numBoneWeights; i++) {
					const char *weightAttr = boneWeightAttr[i];
					// workaround for "cant do .x of scalar" issue
					if (numBoneWeights == 1 && i == 0) weightAttr = "a_w1";
					if (numBoneWeights == 5 && i == 4) weightAttr = "a_w2";
					WRITE(p, " + mul(In.%s, u_bone[%i])", weightAttr, i);
				}
			} else {
				if (numBoneWeights == 1)
					WRITE(p, "  float4x3 skinMatrix = mul(In.a_w1, u_bone0)");
				else
					WRITE(p, "  float4x3 skinMatrix = mul(In.a_w1.x, u_bone0)");
				for (int i = 1; i < numBoneWeights; i++) {
					const char *weightAttr = boneWeightAttr[i];
					// workaround for "cant do .x of scalar" issue
					if (numBoneWeights == 1 && i == 0) weightAttr = "a_w1";
					if (numBoneWeights == 5 && i == 4) weightAttr = "a_w2";
					WRITE(p, " + mul(In.%s, u_bone%i)", weightAttr, i);
				}
			}
#endif

			WRITE(p, ";\n");

			// Trying to simplify this results in bugs in LBP...
			WRITE(p, "  float3 skinnedpos = mul(float4(In.position.xyz, 1.0), skinMatrix);\n");
			WRITE(p, "  float3 worldpos = mul(float4(skinnedpos, 1.0), u_world);\n");

			if (hasNormal) {
				WRITE(p, "  float3 skinnednormal = mul(float4(%sIn.normal, 0.0), skinMatrix);\n", flipNormal ? "-" : "");
			} else {
				WRITE(p, "  float3 skinnednormal = mul(float4(0.0, 0.0, %s1.0, 0.0), skinMatrix);\n", flipNormal ? "-" : "");
			}
			WRITE(p, "  float3 worldnormal = normalize(mul(float4(skinnednormal, 0.0), u_world));\n");
		}

		WRITE(p, "  float4 viewPos = float4(mul(float4(worldpos, 1.0), u_view), 1.0);\n");

		if (lang == HLSL_D3D11 || lang == HLSL_D3D11_LEVEL9) {
			// Final view and projection transforms.
			if (gstate_c.Supports(GPU_ROUND_DEPTH_TO_16BIT)) {
				WRITE(p, "  float4 outPos = depthRoundZVP(mul(u_proj, viewPos));\n");
			} else {
				WRITE(p, "  float4 outPos = mul(u_proj, viewPos);\n");
			}
		} else {
			// Final view and projection transforms.
			if (gstate_c.Supports(GPU_ROUND_DEPTH_TO_16BIT)) {
				WRITE(p, "  float4 outPos = depthRoundZVP(mul(viewPos, u_proj));\n");
			} else {
				WRITE(p, "  float4 outPos = mul(viewPos, u_proj);\n");
			}
		}
		if (PSP_CoreParameter().compat.flags().GuardBand)
			WriteGuardBand(p);
		WRITE(p, "  Out.gl_Position = outPos;\n");

		// TODO: Declare variables for dots for shade mapping if needed.

		const char *ambientStr = (matUpdate & 1) && hasColor ? "In.color0" : "u_matambientalpha";
		const char *diffuseStr = (matUpdate & 2) && hasColor ? "In.color0.rgb" : "u_matdiffuse";
		const char *specularStr = (matUpdate & 4) && hasColor ? "In.color0.rgb" : "u_matspecular.rgb";
		if (doBezier || doSpline) {
			ambientStr = (matUpdate & 1) && hasColor ? "col" : "u_matambientalpha";
			diffuseStr = (matUpdate & 2) && hasColor ? "col.rgb" : "u_matdiffuse";
			specularStr = (matUpdate & 4) && hasColor ? "col.rgb" : "u_matspecular.rgb";
		}

		bool diffuseIsZero = true;
		bool specularIsZero = true;
		bool distanceNeeded = false;
		bool anySpots = false;
		if (enableLighting) {
			WRITE(p, "  float4 lightSum0 = u_ambient * %s + float4(u_matemissive, 0.0);\n", ambientStr);

			for (int i = 0; i < 4; i++) {
				GELightType type = static_cast<GELightType>(id.Bits(VS_BIT_LIGHT0_TYPE + 4 * i, 2));
				GELightComputation comp = static_cast<GELightComputation>(id.Bits(VS_BIT_LIGHT0_COMP + 4 * i, 2));
				if (doLight[i] != LIGHT_FULL)
					continue;
				diffuseIsZero = false;
				if (comp != GE_LIGHTCOMP_ONLYDIFFUSE)
					specularIsZero = false;
				if (type != GE_LIGHTTYPE_DIRECTIONAL)
					distanceNeeded = true;
				if (type == GE_LIGHTTYPE_SPOT || type == GE_LIGHTTYPE_UNKNOWN)
					anySpots = true;
			}

			if (!specularIsZero) {
				WRITE(p, "  float3 lightSum1 = 0;\n");
			}
			if (!diffuseIsZero) {
				WRITE(p, "  float3 toLight;\n");
				WRITE(p, "  float3 diffuse;\n");
			}
			if (distanceNeeded) {
				WRITE(p, "  float distance;\n");
				WRITE(p, "  float lightScale;\n");
			}
			WRITE(p, "  float ldot;\n");
			if (anySpots) {
				WRITE(p, "  float angle;\n");
			}
		}

		// Calculate lights if needed. If shade mapping is enabled, lights may need to be
		// at least partially calculated.
		for (int i = 0; i < 4; i++) {
			if (doLight[i] != LIGHT_FULL)
				continue;

			GELightType type = static_cast<GELightType>(id.Bits(VS_BIT_LIGHT0_TYPE + 4 * i, 2));
			GELightComputation comp = static_cast<GELightComputation>(id.Bits(VS_BIT_LIGHT0_COMP + 4 * i, 2));

			if (type == GE_LIGHTTYPE_DIRECTIONAL) {
				// We prenormalize light positions for directional lights.
				WRITE(p, "  toLight = u_lightpos%i;\n", i);
			} else {
				WRITE(p, "  toLight = u_lightpos%i - worldpos;\n", i);
				WRITE(p, "  distance = length(toLight);\n");
				WRITE(p, "  toLight /= distance;\n");
			}

			bool doSpecular = comp != GE_LIGHTCOMP_ONLYDIFFUSE;
			bool poweredDiffuse = comp == GE_LIGHTCOMP_BOTHWITHPOWDIFFUSE;

			WRITE(p, "  ldot = max(dot(toLight, worldnormal), 0.0);\n");
			if (poweredDiffuse) {
				// pow(0.0, 0.0) may be undefined, but the PSP seems to treat it as 1.0.
				// Seen in Tales of the World: Radiant Mythology (#2424.)
				WRITE(p, "  if (ldot == 0.0 && u_matspecular.a == 0.0) {\n");
				WRITE(p, "    ldot = 1.0;\n");
				WRITE(p, "  } else {\n");
				WRITE(p, "    ldot = pow(ldot, u_matspecular.a);\n");
				WRITE(p, "  }\n");
			}

			const char *timesLightScale = " * lightScale";

			// Attenuation
			switch (type) {
			case GE_LIGHTTYPE_DIRECTIONAL:
				timesLightScale = "";
				break;
			case GE_LIGHTTYPE_POINT:
				WRITE(p, "  lightScale = clamp(1.0 / dot(u_lightatt%i, float3(1.0, distance, distance*distance)), 0.0, 1.0);\n", i);
				break;
			case GE_LIGHTTYPE_SPOT:
			case GE_LIGHTTYPE_UNKNOWN:
				WRITE(p, "  angle = dot(normalize(u_lightdir%i), toLight);\n", i);
				WRITE(p, "  if (angle >= u_lightangle_spotCoef%i.x) {\n", i);
				WRITE(p, "    lightScale = clamp(1.0 / dot(u_lightatt%i, float3(1.0, distance, distance*distance)), 0.0, 1.0) * pow(angle, u_lightangle_spotCoef%i.y);\n", i, i);
				WRITE(p, "  } else {\n");
				WRITE(p, "    lightScale = 0.0;\n");
				WRITE(p, "  }\n");
				break;
			default:
				// ILLEGAL
				break;
			}

			WRITE(p, "  diffuse = (u_lightdiffuse%i * %s) * ldot;\n", i, diffuseStr);
			if (doSpecular) {
				WRITE(p, "  ldot = dot(normalize(toLight + float3(0.0, 0.0, 1.0)), worldnormal);\n");
				WRITE(p, "  if (ldot > 0.0)\n");
				WRITE(p, "    lightSum1 += u_lightspecular%i * %s * (pow(ldot, u_matspecular.a) %s);\n", i, specularStr, timesLightScale);
			}
			WRITE(p, "  lightSum0.rgb += (u_lightambient%i * %s.rgb + diffuse)%s;\n", i, ambientStr, timesLightScale);
		}

		if (enableLighting) {
			// Sum up ambient, emissive here.
			if (lmode) {
				WRITE(p, "  Out.v_color0 = clamp(lightSum0, 0.0, 1.0);\n");
				// v_color1 only exists when lmode = 1.
				if (specularIsZero) {
					WRITE(p, "  Out.v_color1 = float3(0, 0, 0);\n");
				} else {
					WRITE(p, "  Out.v_color1 = clamp(lightSum1, 0.0, 1.0);\n");
				}
			} else {
				if (specularIsZero) {
					WRITE(p, "  Out.v_color0 = clamp(lightSum0, 0.0, 1.0);\n");
				} else {
					WRITE(p, "  Out.v_color0 = clamp(clamp(lightSum0, 0.0, 1.0) + float4(lightSum1, 0.0), 0.0, 1.0);\n");
				}
			}
		} else {
			// Lighting doesn't affect color.
			if (hasColor) {
				if (doBezier || doSpline)
					WRITE(p, "  Out.v_color0 = col;\n");
				else
					WRITE(p, "  Out.v_color0 = In.color0;\n");
			} else {
				WRITE(p, "  Out.v_color0 = u_matambientalpha;\n");
			}
			if (lmode)
				WRITE(p, "  Out.v_color1 = float3(0, 0, 0);\n");
		}

		// Step 3: UV generation
		if (doTexture) {
			switch (uvGenMode) {
			case GE_TEXMAP_TEXTURE_COORDS:  // Scale-offset. Easy.
			case GE_TEXMAP_UNKNOWN: // Not sure what this is, but Riviera uses it.  Treating as coords works.
				if (scaleUV) {
					if (hasTexcoord) {
						if (doBezier || doSpline)
							WRITE(p, "  Out.v_texcoord = float3(tex.xy * u_uvscaleoffset.xy + u_uvscaleoffset.zw, 0.0);\n");
						else
							WRITE(p, "  Out.v_texcoord = float3(In.texcoord.xy * u_uvscaleoffset.xy, 0.0);\n");
					} else {
						WRITE(p, "  Out.v_texcoord = float3(0.0, 0.0, 0.0);\n");
					}
				} else {
					if (hasTexcoord) {
						if (doBezier || doSpline)
							WRITE(p, "  Out.v_texcoord = float3(tex.xy * u_uvscaleoffset.xy + u_uvscaleoffset.zw, 0.0);\n");
						else
							WRITE(p, "  Out.v_texcoord = float3(In.texcoord.xy * u_uvscaleoffset.xy + u_uvscaleoffset.zw, 0.0);\n");
					} else {
						WRITE(p, "  Out.v_texcoord = float3(u_uvscaleoffset.zw, 0.0);\n");
					}
				}
				break;

			case GE_TEXMAP_TEXTURE_MATRIX:  // Projection mapping.
				{
					std::string temp_tc;
					switch (uvProjMode) {
					case GE_PROJMAP_POSITION:  // Use model space XYZ as source
						temp_tc = "float4(In.position.xyz, 1.0)";
						break;
					case GE_PROJMAP_UV:  // Use unscaled UV as source
						{
							if (hasTexcoord) {
								temp_tc = StringFromFormat("float4(In.texcoord.xy, 0.0, 1.0)");
							} else {
								temp_tc = "float4(0.0, 0.0, 0.0, 1.0)";
							}
						}
						break;
					case GE_PROJMAP_NORMALIZED_NORMAL:  // Use normalized transformed normal as source
						if (hasNormal)
							temp_tc = flipNormal ? "float4(normalize(-In.normal), 1.0)" : "float4(normalize(In.normal), 1.0)";
						else
							temp_tc = "float4(0.0, 0.0, 1.0, 1.0)";
						break;
					case GE_PROJMAP_NORMAL:  // Use non-normalized transformed normal as source
						if (hasNormal)
							temp_tc =  flipNormal ? "float4(-In.normal, 1.0)" : "float4(In.normal, 1.0)";
						else
							temp_tc = "float4(0.0, 0.0, 1.0, 1.0)";
						break;
					}
					// Transform by texture matrix. XYZ as we are doing projection mapping.
					WRITE(p, "  Out.v_texcoord.xyz = mul(%s, u_tex) * float3(u_uvscaleoffset.xy, 1.0);\n", temp_tc.c_str());
				}
				break;

			case GE_TEXMAP_ENVIRONMENT_MAP:  // Shade mapping - use dots from light sources.
				WRITE(p, "  Out.v_texcoord = float3(u_uvscaleoffset.xy * float2(1.0 + dot(normalize(u_lightpos%i), worldnormal), 1.0 + dot(normalize(u_lightpos%i), worldnormal)) * 0.5, 1.0);\n", ls0, ls1);
				break;

			default:
				// ILLEGAL
				break;
			}
		}

		// Compute fogdepth
		if (enableFog) {
			WRITE(p, "  Out.v_fogdepth = (viewPos.z + u_fogcoef.x) * u_fogcoef.y;\n");
		}
	}

<<<<<<< HEAD
#ifdef COLORGUARDBAND
	WRITE(p, "  Out.v_color0 *= colorOverride;\n");
#endif
=======
	if (!isModeThrough) {
		WRITE(p, "  float3 projPos = outPos.xyz / outPos.w;\n");
		// Vertex range culling doesn't happen when depth is clamped, so only do this if in range.
		WRITE(p, "  if (u_cullRangeMin.w <= 0.0f || (projPos.z >= u_cullRangeMin.z && projPos.z <= u_cullRangeMax.z)) {\n");
		const char *outMin = "projPos.x < u_cullRangeMin.x || projPos.y < u_cullRangeMin.y || projPos.z < u_cullRangeMin.z";
		const char *outMax = "projPos.x > u_cullRangeMax.x || projPos.y > u_cullRangeMax.y || projPos.z > u_cullRangeMax.z";
		WRITE(p, "    if (%s || %s) {\n", outMin, outMax);
		WRITE(p, "      outPos.w = u_cullRangeMax.w;\n");
		WRITE(p, "    }\n");
		WRITE(p, "  }\n");
	}
	WRITE(p, "  Out.gl_Position = outPos;\n");

>>>>>>> 9fddfff6
	WRITE(p, "  return Out;\n");
	WRITE(p, "}\n");
}

};<|MERGE_RESOLUTION|>--- conflicted
+++ resolved
@@ -56,26 +56,6 @@
 	LIGHT_FULL,
 };
 
-// #define COLORGUARDBAND
-
-#ifdef COLORGUARDBAND
-// Coloring debug version
-static void WriteGuardBand(char *&p) {
-	WRITE(p, "  float3 projPos = outPos.xyz / outPos.w; \n");
-	WRITE(p, "  if (outPos.w >= u_guardband.z) {\n");
-	WRITE(p, "		if (abs(projPos.x) > u_guardband.x || projPos.y > u_guardband.y) colorOverride.g = 0.0;\n");//outPos.w = u_guardband.w;\n");
-	WRITE(p, "  } else { colorOverride.b = 0.0; } \n");
-}
-#else
-// NOTE: We are skipping the bottom check. This fixes TOCA but I am dubious about it...
-static void WriteGuardBand(char *&p) {
-	WRITE(p, "  float3 projPos = outPos.xyz / outPos.w; \n");
-	WRITE(p, "  if (outPos.w >= u_guardband.z) {\n");
-	WRITE(p, "		if (abs(projPos.x) > u_guardband.x || projPos.y > u_guardband.y) outPos.w = u_guardband.w;\n");
-	WRITE(p, "  }\n");
-}
-#endif
-
 void GenerateVertexShaderHLSL(const VShaderID &id, char *buffer, ShaderLanguage lang) {
 	char *p = buffer;
 
@@ -135,7 +115,6 @@
 			WRITE(p, "float4x4 u_proj : register(c%i);\n", CONST_VS_PROJ);
 			// Add all the uniforms we'll need to transform properly.
 		}
-		WRITE(p, "float4 u_guardband : register(c%i);\n", CONST_VS_GUARDBAND);
 
 		if (enableFog) {
 			WRITE(p, "float2 u_fogcoef : register(c%i);\n", CONST_VS_FOGCOEF);
@@ -376,9 +355,6 @@
 
 	WRITE(p, "VS_OUT main(VS_IN In) {\n");
 	WRITE(p, "  VS_OUT Out;\n");  
-#ifdef COLORGUARDBAND
-	WRITE(p, "	float4 colorOverride = float4(1.0, 1.0, 1.0, 1.0);\n");
-#endif
 	if (!useHWTransform) {
 		// Simple pass-through of vertex data to fragment shader
 		if (doTexture) {
@@ -421,12 +397,7 @@
 				}
 			}
 		}
-		if (lang != HLSL_DX9) {
-			if (PSP_CoreParameter().compat.flags().GuardBand)
-				WriteGuardBand(p);
-		}
-		WRITE(p, "  Out.gl_Position = outPos;\n");
-	} else {
+	}  else {
 		// Step 1: World Transform / Skinning
 		if (!enableBones) {
 			// Hardware tessellation
@@ -626,9 +597,6 @@
 				WRITE(p, "  float4 outPos = mul(viewPos, u_proj);\n");
 			}
 		}
-		if (PSP_CoreParameter().compat.flags().GuardBand)
-			WriteGuardBand(p);
-		WRITE(p, "  Out.gl_Position = outPos;\n");
 
 		// TODO: Declare variables for dots for shade mapping if needed.
 
@@ -851,11 +819,6 @@
 		}
 	}
 
-<<<<<<< HEAD
-#ifdef COLORGUARDBAND
-	WRITE(p, "  Out.v_color0 *= colorOverride;\n");
-#endif
-=======
 	if (!isModeThrough) {
 		WRITE(p, "  float3 projPos = outPos.xyz / outPos.w;\n");
 		// Vertex range culling doesn't happen when depth is clamped, so only do this if in range.
@@ -869,7 +832,6 @@
 	}
 	WRITE(p, "  Out.gl_Position = outPos;\n");
 
->>>>>>> 9fddfff6
 	WRITE(p, "  return Out;\n");
 	WRITE(p, "}\n");
 }
