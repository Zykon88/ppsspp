// Copyright (c) 2012- PPSSPP Project.

// This program is free software: you can redistribute it and/or modify
// it under the terms of the GNU General Public License as published by
// the Free Software Foundation, version 2.0 or later versions.

// This program is distributed in the hope that it will be useful,
// but WITHOUT ANY WARRANTY; without even the implied warranty of
// MERCHANTABILITY or FITNESS FOR A PARTICULAR PURPOSE.  See the
// GNU General Public License 2.0 for more details.

// A copy of the GPL 2.0 should have been included with the program.
// If not, see http://www.gnu.org/licenses/

// Official git repository and contact information can be found at
// https://github.com/hrydgard/ppsspp and http://www.ppsspp.org/.

#include <stdio.h>
#include <locale.h>

#if defined(_WIN32) && defined(_DEBUG)
#include "Common/CommonWindows.h"
#endif

#include "base/stringutil.h"
#include "GPU/ge_constants.h"
#include "GPU/GPUState.h"
#include "Core/Config.h"
#include "Core/System.h"

#include "GPU/Directx9/VertexShaderGeneratorDX9.h"
#include "GPU/Common/VertexDecoderCommon.h"
#include "GPU/Common/ShaderUniforms.h"

#undef WRITE

#define WRITE p+=sprintf

namespace DX9 {

static const char * const boneWeightAttrDecl[9] = {	
	"#ERROR#",
	"float  a_w1:TEXCOORD1;\n",
	"float2 a_w1:TEXCOORD1;\n",
	"float3 a_w1:TEXCOORD1;\n",
	"float4 a_w1:TEXCOORD1;\n",
	"float4 a_w1:TEXCOORD1;\n  float  a_w2:TEXCOORD2;\n",
	"float4 a_w1:TEXCOORD1;\n  float2 a_w2:TEXCOORD2;\n",
	"float4 a_w1:TEXCOORD1;\n  float3 a_w2:TEXCOORD2;\n",
	"float4 a_w1:TEXCOORD1;\n  float4 a_w2:TEXCOORD2;\n",
};

enum DoLightComputation {
	LIGHT_OFF,
	LIGHT_SHADE,
	LIGHT_FULL,
};

// #define COLORGUARDBAND

#ifdef COLORGUARDBAND
// Coloring debug version
static void WriteGuardBand(char *&p) {
	WRITE(p, "  float3 projPos = outPos.xyz / outPos.w; \n");
	WRITE(p, "  if (outPos.w >= u_guardband.z) {\n");
	WRITE(p, "		if (abs(projPos.x) > u_guardband.x || projPos.y > u_guardband.y) colorOverride.g = 0.0;\n");//outPos.w = u_guardband.w;\n");
	WRITE(p, "  } else { colorOverride.b = 0.0; } \n");
}
#else
// NOTE: We are skipping the bottom check. This fixes TOCA but I am dubious about it...
static void WriteGuardBand(char *&p) {
	WRITE(p, "  float3 projPos = outPos.xyz / outPos.w; \n");
	WRITE(p, "  if (outPos.w >= u_guardband.z) {\n");
	WRITE(p, "		if (abs(projPos.x) > u_guardband.x || projPos.y > u_guardband.y) outPos.w = u_guardband.w;\n");
	WRITE(p, "  }\n");
}
#endif

void GenerateVertexShaderHLSL(const VShaderID &id, char *buffer, ShaderLanguage lang) {
	char *p = buffer;
	const u32 vertType = gstate.vertType;

	bool isModeThrough = id.Bit(VS_BIT_IS_THROUGH);
	bool lmode = id.Bit(VS_BIT_LMODE);
	bool doTexture = id.Bit(VS_BIT_DO_TEXTURE);
	bool doTextureTransform = id.Bit(VS_BIT_DO_TEXTURE_TRANSFORM);

	GETexMapMode uvGenMode = static_cast<GETexMapMode>(id.Bits(VS_BIT_UVGEN_MODE, 2));

	// this is only valid for some settings of uvGenMode
	GETexProjMapMode uvProjMode = static_cast<GETexProjMapMode>(id.Bits(VS_BIT_UVPROJ_MODE, 2));
	bool doShadeMapping = uvGenMode == GE_TEXMAP_ENVIRONMENT_MAP;
	bool doFlatShading = id.Bit(VS_BIT_FLATSHADE);

	bool useHWTransform = id.Bit(VS_BIT_USE_HW_TRANSFORM);
	bool hasColor = id.Bit(VS_BIT_HAS_COLOR) || !useHWTransform;
	bool hasNormal = id.Bit(VS_BIT_HAS_NORMAL) && useHWTransform;
	bool hasTexcoord = id.Bit(VS_BIT_HAS_TEXCOORD) || !useHWTransform;
	bool enableFog = id.Bit(VS_BIT_ENABLE_FOG);
	bool throughmode = id.Bit(VS_BIT_IS_THROUGH);
	bool flipNormal = id.Bit(VS_BIT_NORM_REVERSE);
	int ls0 = id.Bits(VS_BIT_LS0, 2);
	int ls1 = id.Bits(VS_BIT_LS1, 2);
	bool enableBones = id.Bit(VS_BIT_ENABLE_BONES);
	bool enableLighting = id.Bit(VS_BIT_LIGHTING_ENABLE);
	int matUpdate = id.Bits(VS_BIT_MATERIAL_UPDATE, 3);

	bool doBezier = id.Bit(VS_BIT_BEZIER);
	bool doSpline = id.Bit(VS_BIT_SPLINE);
	bool hasColorTess = id.Bit(VS_BIT_HAS_COLOR_TESS);
	bool hasTexcoordTess = id.Bit(VS_BIT_HAS_TEXCOORD_TESS);
	bool flipNormalTess = id.Bit(VS_BIT_NORM_REVERSE_TESS);

	DoLightComputation doLight[4] = { LIGHT_OFF, LIGHT_OFF, LIGHT_OFF, LIGHT_OFF };
	if (useHWTransform) {
		int shadeLight0 = doShadeMapping ? ls0 : -1;
		int shadeLight1 = doShadeMapping ? ls1 : -1;
		for (int i = 0; i < 4; i++) {
			if (i == shadeLight0 || i == shadeLight1)
				doLight[i] = LIGHT_SHADE;
			if (id.Bit(VS_BIT_LIGHTING_ENABLE) && id.Bit(VS_BIT_LIGHT0_ENABLE + i))
				doLight[i] = LIGHT_FULL;
		}
	}

	int numBoneWeights = 0;
	int boneWeightScale = id.Bits(VS_BIT_WEIGHT_FMTSCALE, 2);
	if (enableBones) {
		numBoneWeights = 1 + id.Bits(VS_BIT_BONES, 3);
	}

	if (lang == HLSL_DX9) {
		WRITE(p, "#pragma warning( disable : 3571 )\n");
		if (isModeThrough) {
			WRITE(p, "float4x4 u_proj_through : register(c%i);\n", CONST_VS_PROJ_THROUGH);
		} else {
			WRITE(p, "float4x4 u_proj : register(c%i);\n", CONST_VS_PROJ);
			// Add all the uniforms we'll need to transform properly.
		}
		WRITE(p, "float4 u_guardband : register(c%i);\n", CONST_VS_GUARDBAND);

		if (enableFog) {
			WRITE(p, "float2 u_fogcoef : register(c%i);\n", CONST_VS_FOGCOEF);
		}
		if (useHWTransform || !hasColor)
			WRITE(p, "float4 u_matambientalpha : register(c%i);\n", CONST_VS_MATAMBIENTALPHA);  // matambient + matalpha

		if (useHWTransform) {
			// When transforming by hardware, we need a great deal more uniforms...
			WRITE(p, "float4x3 u_world : register(c%i);\n", CONST_VS_WORLD);
			WRITE(p, "float4x3 u_view : register(c%i);\n", CONST_VS_VIEW);
			if (doTextureTransform)
				WRITE(p, "float4x3 u_tex : register(c%i);\n", CONST_VS_TEXMTX);
			if (enableBones) {
#ifdef USE_BONE_ARRAY
				WRITE(p, "float4x3 u_bone[%i] : register(c%i);\n", numBones, CONST_VS_BONE0);
#else
				for (int i = 0; i < numBoneWeights; i++) {
					WRITE(p, "float4x3 u_bone%i : register(c%i);\n", i, CONST_VS_BONE0 + i * 3);
				}
#endif
			}
			if (doTexture) {
				WRITE(p, "float4 u_uvscaleoffset : register(c%i);\n", CONST_VS_UVSCALEOFFSET);
			}
			for (int i = 0; i < 4; i++) {
				if (doLight[i] != LIGHT_OFF) {
					// This is needed for shade mapping
					WRITE(p, "float3 u_lightpos%i : register(c%i);\n", i, CONST_VS_LIGHTPOS + i);
				}
				if (doLight[i] == LIGHT_FULL) {
					GELightType type = static_cast<GELightType>(id.Bits(VS_BIT_LIGHT0_TYPE + 4 * i, 2));
					GELightComputation comp = static_cast<GELightComputation>(id.Bits(VS_BIT_LIGHT0_COMP + 4 * i, 2));

					if (type != GE_LIGHTTYPE_DIRECTIONAL)
						WRITE(p, "float3 u_lightatt%i : register(c%i);\n", i, CONST_VS_LIGHTATT + i);

					if (type == GE_LIGHTTYPE_SPOT || type == GE_LIGHTTYPE_UNKNOWN) {
						WRITE(p, "float3 u_lightdir%i : register(c%i);\n", i, CONST_VS_LIGHTDIR + i);
						WRITE(p, "float4 u_lightangle_spotCoef%i : register(c%i);\n", i, CONST_VS_LIGHTANGLE_SPOTCOEF + i);
					}
					WRITE(p, "float3 u_lightambient%i : register(c%i);\n", i, CONST_VS_LIGHTAMBIENT + i);
					WRITE(p, "float3 u_lightdiffuse%i : register(c%i);\n", i, CONST_VS_LIGHTDIFFUSE + i);

					if (comp != GE_LIGHTCOMP_ONLYDIFFUSE) {
						WRITE(p, "float3 u_lightspecular%i : register(c%i);\n", i, CONST_VS_LIGHTSPECULAR + i);
					}
				}
			}
			if (enableLighting) {
				WRITE(p, "float4 u_ambient : register(c%i);\n", CONST_VS_AMBIENT);
				if ((gstate.materialupdate & 2) == 0 || !hasColor)
					WRITE(p, "float3 u_matdiffuse : register(c%i);\n", CONST_VS_MATDIFFUSE);
				// if ((gstate.materialupdate & 4) == 0)
				WRITE(p, "float4 u_matspecular : register(c%i);\n", CONST_VS_MATSPECULAR);  // Specular coef is contained in alpha
				WRITE(p, "float3 u_matemissive : register(c%i);\n", CONST_VS_MATEMISSIVE);
			}
		}

		if (!isModeThrough && gstate_c.Supports(GPU_ROUND_DEPTH_TO_16BIT)) {
			WRITE(p, "float4 u_depthRange : register(c%i);\n", CONST_VS_DEPTHRANGE);
		}
	} else {
		WRITE(p, "cbuffer base : register(b0) {\n%s};\n", cb_baseStr);
		WRITE(p, "cbuffer lights: register(b1) {\n%s};\n", cb_vs_lightsStr);
		WRITE(p, "cbuffer bones : register(b2) {\n%s};\n", cb_vs_bonesStr);
	}

	// And the "varyings".
	bool texCoordInVec3 = false;
	if (useHWTransform) {
		WRITE(p, "struct VS_IN {                              \n");
		if ((doSpline || doBezier) && lang == HLSL_D3D11) {
			WRITE(p, "  uint instanceId : SV_InstanceID;\n");
		}
		if (enableBones) {
			WRITE(p, "  %s", boneWeightAttrDecl[numBoneWeights]);
		}
		if (doTexture && hasTexcoord) {
			WRITE(p, "  float2 texcoord : TEXCOORD0;\n");
		}
		if (hasColor)  {
			WRITE(p, "  float4 color0 : COLOR0;\n");
		}
		if (hasNormal) {
			WRITE(p, "  float3 normal : NORMAL;\n");
		}
		WRITE(p, "  float3 position : POSITION;\n");
		WRITE(p, "};\n");
		
	} else {
		WRITE(p, "struct VS_IN {\n");
		WRITE(p, "  float4 position : POSITION;\n");
		if (doTexture && hasTexcoord) {
			if (doTextureTransform && !throughmode) {
				texCoordInVec3 = true;
				WRITE(p, "  float3 texcoord : TEXCOORD0;\n");
			}
			else
				WRITE(p, "  float2 texcoord : TEXCOORD0;\n");
		}
		if (hasColor) {
			WRITE(p, "  float4 color0 : COLOR0;\n");
		}
		// only software transform supplies color1 as vertex data
		if (lmode) {
			WRITE(p, "  float4 color1 : COLOR1;\n");
		}
		WRITE(p, "};\n");
	}

	WRITE(p, "struct VS_OUT {\n");
	if (doTexture) {
		WRITE(p, "  float3 v_texcoord : TEXCOORD0;\n");
	}
	WRITE(p, "  float4 v_color0    : COLOR0;\n");
	if (lmode)
		WRITE(p, "  float3 v_color1    : COLOR1;\n");

	if (enableFog) {
		WRITE(p, "  float v_fogdepth: TEXCOORD1;\n");
	}
	if (lang == HLSL_DX9) {
		WRITE(p, "  float4 gl_Position   : POSITION;\n");
	} else {
		WRITE(p, "  float4 gl_Position   : SV_Position;\n");
	}
	WRITE(p, "};\n");

	// Confirmed: Through mode gets through exactly the same in GL and D3D in Phantasy Star: Text is 38023.0 in the test scene.

	if (!isModeThrough && gstate_c.Supports(GPU_ROUND_DEPTH_TO_16BIT)) {
		// Apply the projection and viewport to get the Z buffer value, floor to integer, undo the viewport and projection.
		// The Z range in D3D is different but we compensate for that using parameters.
		WRITE(p, "\nfloat4 depthRoundZVP(float4 v) {\n");
		WRITE(p, "  float z = v.z / v.w;\n");
		WRITE(p, "  z = (z * u_depthRange.x + u_depthRange.y);\n");
		WRITE(p, "  z = floor(z);\n");
		WRITE(p, "  z = (z - u_depthRange.z) * u_depthRange.w;\n");
		if (PSP_CoreParameter().compat.flags().DecreaseVertexDepthAccuracy) {
			WRITE(p, "  z /= 1.000031;\n"); // Hokuto no Ken: Raoh Gaiden - Ten no Haoh
		}
		WRITE(p, "  return float4(v.x, v.y, z * v.w, v.w);\n");
		WRITE(p, "}\n\n");
	}

	// Hardware tessellation
	if (doSpline || doBezier) {
		if (lang == HLSL_D3D11 || lang == HLSL_D3D11_LEVEL9) {
			WRITE(p, "Texture1D<float3> u_tess_pos_tex : register(t0);\n");
			WRITE(p, "Texture1D<float3> u_tess_tex_tex : register(t1);\n");
			WRITE(p, "Texture1D<float4> u_tess_col_tex : register(t2);\n");
		}

		const char *init[3] = { "0.0, 0.0", "0.0, 0.0, 0.0", "0.0, 0.0, 0.0, 0.0" };
		for (int i = 2; i <= 4; i++) {
			// Define 3 types float2, float3, float4
			WRITE(p, "float%d tess_sample(in float%d points[16], in float2 weights[4]) {\n", i, i);
			WRITE(p, "  float%d pos = float%d(%s);\n", i, i, init[i - 2]);
			WRITE(p, "  for (int i = 0; i < 4; ++i) {\n");
			WRITE(p, "    for (int j = 0; j < 4; ++j) {\n");
			WRITE(p, "      float f = weights[j].x * weights[i].y;\n");
			WRITE(p, "      if (f != 0.0)\n");
			WRITE(p, "        pos = pos + f * points[i * 4 + j];\n");
			WRITE(p, "    }\n");
			WRITE(p, "  }\n");
			WRITE(p, "  return pos;\n");
			WRITE(p, "}\n");
		}
		if (doSpline) {
			WRITE(p, "void spline_knot(int2 num_patches, int2 type, out float2 knot[6], int2 patch_pos) {\n");
			WRITE(p, "  for (int i = 0; i < 6; ++i) {\n");
			WRITE(p, "    knot[i] = float2(i + patch_pos.x - 2, i + patch_pos.y - 2);\n");
			WRITE(p, "  }\n");
		//	WRITE(p, "  if ((type.x & 1) != 0) {\n");
			WRITE(p, "  if ((type.x == 1) || (type.x == 3)) {\n");
			WRITE(p, "    if (patch_pos.x <= 2)\n");
			WRITE(p, "      knot[0].x = 0.0;\n");
			WRITE(p, "    if (patch_pos.x <= 1)\n");
			WRITE(p, "      knot[1].x = 0.0;\n");
			WRITE(p, "  }\n");
		//	WRITE(p, "  if ((type.x & 2) != 0) {\n");
			WRITE(p, "  if ((type.x == 2) || (type.x == 3)) {\n");
			WRITE(p, "    if (patch_pos.x >= (num_patches.x - 2))\n");
			WRITE(p, "      knot[5].x = num_patches.x;\n");
			WRITE(p, "    if (patch_pos.x == (num_patches.x - 1))\n");
			WRITE(p, "      knot[4].x = num_patches.x;\n");
			WRITE(p, "  }\n");
		//	WRITE(p, "  if ((type.y & 1) != 0) {\n");
			WRITE(p, "  if ((type.y == 1) || (type.y == 3)) {\n");
			WRITE(p, "    if (patch_pos.y <= 2)\n");
			WRITE(p, "      knot[0].y = 0.0;\n");
			WRITE(p, "    if (patch_pos.y <= 1)\n");
			WRITE(p, "      knot[1].y = 0.0;\n");
			WRITE(p, "  }\n");
		//	WRITE(p, "  if ((type.y & 2) != 0) {\n");
			WRITE(p, "  if ((type.y == 2) || (type.y == 3)) {\n");
			WRITE(p, "    if (patch_pos.y >= (num_patches.y - 2))\n");
			WRITE(p, "      knot[5].y = num_patches.y;\n");
			WRITE(p, "    if (patch_pos.y == (num_patches.y - 1))\n");
			WRITE(p, "      knot[4].y = num_patches.y;\n");
			WRITE(p, "  }\n");
			WRITE(p, "}\n");

			WRITE(p, "void spline_weight(float2 t, in float2 knot[6], out float2 weights[4]) {\n");
			// TODO: Maybe compilers could be coaxed into vectorizing this code without the above explicitly...
			WRITE(p, "  float2 t0 = (t - knot[0]);\n");
			WRITE(p, "  float2 t1 = (t - knot[1]);\n");
			WRITE(p, "  float2 t2 = (t - knot[2]);\n");
			// TODO: All our knots are integers so we should be able to get rid of these divisions (How?)
			WRITE(p, "  float2 f30 = t0 / (knot[3] - knot[0]);\n");
			WRITE(p, "  float2 f41 = t1 / (knot[4] - knot[1]);\n");
			WRITE(p, "  float2 f52 = t2 / (knot[5] - knot[2]);\n");
			WRITE(p, "  float2 f31 = t1 / (knot[3] - knot[1]);\n");
			WRITE(p, "  float2 f42 = t2 / (knot[4] - knot[2]);\n");
			WRITE(p, "  float2 f32 = t2 / (knot[3] - knot[2]);\n");
			WRITE(p, "  float2 a = (1.0 - f30)*(1.0 - f31);\n");
			WRITE(p, "  float2 b = (f31*f41);\n");
			WRITE(p, "  float2 c = (1.0 - f41)*(1.0 - f42);\n");
			WRITE(p, "  float2 d = (f42*f52);\n");
			WRITE(p, "  weights[0] = a - (a*f32);\n");
			WRITE(p, "  weights[1] = 1.0 - a - b + ((a + b + c - 1.0)*f32);\n");
			WRITE(p, "  weights[2] = b + ((1.0 - b - c - d)*f32);\n");
			WRITE(p, "  weights[3] = d*f32;\n");
			WRITE(p, "}\n");
		}
	}

	WRITE(p, "VS_OUT main(VS_IN In) {\n");
	WRITE(p, "  VS_OUT Out;\n");  
#ifdef COLORGUARDBAND
	WRITE(p, "	float4 colorOverride = float4(1.0, 1.0, 1.0, 1.0);\n");
#endif
	if (!useHWTransform) {
		// Simple pass-through of vertex data to fragment shader
		if (doTexture) {
			if (texCoordInVec3) {
				WRITE(p, "  Out.v_texcoord = In.texcoord;\n");
			} else {
				WRITE(p, "  Out.v_texcoord = float3(In.texcoord, 1.0);\n");
			}
		}
		if (hasColor) {
			WRITE(p, "  Out.v_color0 = In.color0;\n");
			if (lmode)
				WRITE(p, "  Out.v_color1 = In.color1.rgb;\n");
		} else {
			WRITE(p, "  Out.v_color0 = In.u_matambientalpha;\n");
			if (lmode)
				WRITE(p, "  Out.v_color1 = float3(0.0);\n");
		}
		if (enableFog) {
			WRITE(p, "  Out.v_fogdepth = In.position.w;\n");
		}
		if (lang == HLSL_D3D11 || lang == HLSL_D3D11_LEVEL9) {
			if (gstate.isModeThrough()) {
				WRITE(p, "  float4 outPos = mul(u_proj_through, float4(In.position.xyz, 1.0));\n");
			} else {
				if (gstate_c.Supports(GPU_ROUND_DEPTH_TO_16BIT)) {
					WRITE(p, "  float4 outPos = depthRoundZVP(mul(u_proj, float4(In.position.xyz, 1.0)));\n");
				} else {
					WRITE(p, "  float4 outPos = mul(u_proj, float4(In.position.xyz, 1.0));\n");
				}
			}
		} else {
			if (gstate.isModeThrough()) {
				WRITE(p, "  float4 outPos = mul(float4(In.position.xyz, 1.0), u_proj_through);\n");
			} else {
				if (gstate_c.Supports(GPU_ROUND_DEPTH_TO_16BIT)) {
					WRITE(p, "  float4 outPos = depthRoundZVP(mul(float4(In.position.xyz, 1.0), u_proj));\n");
				} else {
					WRITE(p, "  float4 outPos = mul(float4(In.position.xyz, 1.0), u_proj);\n");
				}
			}
		}
<<<<<<< HEAD
		if (lang != HLSL_DX9) {
			if (PSP_CoreParameter().compat.flags().GuardBand)
				WriteGuardBand(p);
		}
		WRITE(p, "  Out.gl_Position = outPos;\n");
	} else {
		// Step 1: World Transform
		// Hardware tessellation
		if (doSpline || doBezier) {
			WRITE(p, "  uint num_patches_u = %s;\n", doBezier ? "(u_spline_count_u - 1) / 3u" : "u_spline_count_u - 3");
			WRITE(p, "  float2 tess_pos = In.position.xy;\n");
			WRITE(p, "  int u = In.instanceId %% num_patches_u;\n");
			WRITE(p, "  int v = In.instanceId / num_patches_u;\n");
			WRITE(p, "  int2 patch_pos = int2(u, v);\n");
			WRITE(p, "  float3 _pos[16];\n");
			WRITE(p, "  float2 _tex[16];\n");
			WRITE(p, "  float4 _col[16];\n");
			WRITE(p, "  int idx;\n");
			WRITE(p, "  int2 index;\n");
			for (int i = 0; i < 4; i++) {
				for (int j = 0; j < 4; j++) {
					WRITE(p, "  idx = (%i + v%s) * u_spline_count_u + (%i + u%s);\n", i, doBezier ? " * 3" : "", j, doBezier ? " * 3" : "");
					WRITE(p, "  index = int2(idx, 0);\n");
					WRITE(p, "  _pos[%i] = u_tess_pos_tex.Load(index).xyz;\n", i * 4 + j);
					if (doTexture && hasTexcoord && hasTexcoordTess)
						WRITE(p, "  _tex[%i] = u_tess_tex_tex.Load(index).xy;\n", i * 4 + j);
					if (hasColor && hasColorTess)
						WRITE(p, "  _col[%i] = u_tess_col_tex.Load(index).rgba;\n", i * 4 + j);
=======
	}  else {
		// Step 1: World Transform / Skinning
		if (!enableBones) {
			// Hardware tessellation
			if (doSpline || doBezier) {
				WRITE(p, "  uint u_spline_count_u = u_spline_counts & 0xFF;\n");
				WRITE(p, "  uint u_spline_count_v = (u_spline_counts >> 8) & 0xFF;\n");
				WRITE(p, "  uint num_patches_u = %s;\n", doBezier ? "(u_spline_count_u - 1) / 3u" : "u_spline_count_u - 3");
				WRITE(p, "  float2 tess_pos = In.position.xy;\n");
				WRITE(p, "  int u = In.instanceId %% num_patches_u;\n");
				WRITE(p, "  int v = In.instanceId / num_patches_u;\n");
				WRITE(p, "  int2 patch_pos = int2(u, v);\n");
				WRITE(p, "  float3 _pos[16];\n");
				WRITE(p, "  float2 _tex[16];\n");
				WRITE(p, "  float4 _col[16];\n");
				WRITE(p, "  int idx;\n");
				WRITE(p, "  int2 index;\n");
				for (int i = 0; i < 4; i++) {
					for (int j = 0; j < 4; j++) {
						WRITE(p, "  idx = (%i + v%s) * u_spline_count_u + (%i + u%s);\n", i, doBezier ? " * 3" : "", j, doBezier ? " * 3" : "");
						WRITE(p, "  index = int2(idx, 0);\n");
						WRITE(p, "  _pos[%i] = u_tess_pos_tex.Load(index).xyz;\n", i * 4 + j);
						if (doTexture && hasTexcoord && hasTexcoordTess)
							WRITE(p, "  _tex[%i] = u_tess_tex_tex.Load(index).xy;\n", i * 4 + j);
						if (hasColor && hasColorTess)
							WRITE(p, "  _col[%i] = u_tess_col_tex.Load(index).rgba;\n", i * 4 + j);
					}
>>>>>>> 21b2cbc8
				}
				WRITE(p, "  float2 weights[4];\n");
				if (doBezier) {
					// Bernstein 3D
					WRITE(p, "  weights[0] = (1.0 - tess_pos) * (1.0 - tess_pos) * (1.0 - tess_pos);\n");
					WRITE(p, "  weights[1] = 3.0 * tess_pos * (1.0 - tess_pos) * (1.0 - tess_pos);\n");
					WRITE(p, "  weights[2] = 3.0 * tess_pos * tess_pos * (1.0 - tess_pos);\n");
					WRITE(p, "  weights[3] = tess_pos * tess_pos * tess_pos;\n");
				} else if (doSpline) {
					WRITE(p, "  int2 spline_num_patches = int2(u_spline_count_u - 3, u_spline_count_v - 3);\n");
					WRITE(p, "  int u_spline_type_u = (u_spline_counts >> 16) & 0xFF;\n");
					WRITE(p, "  int u_spline_type_v = (u_spline_counts >> 24) & 0xFF;\n");
					WRITE(p, "  int2 spline_type = int2(u_spline_type_u, u_spline_type_v);\n");
					WRITE(p, "  float2 knots[6];\n");
					WRITE(p, "  spline_knot(spline_num_patches, spline_type, knots, patch_pos);\n");
					WRITE(p, "  spline_weight(tess_pos + patch_pos, knots, weights);\n");
				}
				WRITE(p, "  float3 pos = tess_sample(_pos, weights);\n");
				if (doTexture && hasTexcoord) {
					if (hasTexcoordTess)
						WRITE(p, "  float2 tex = tess_sample(_tex, weights);\n");
					else
						WRITE(p, "  float2 tex = tess_pos + patch_pos;\n");
				}
				if (hasColor) {
					if (hasColorTess)
						WRITE(p, "  float4 col = tess_sample(_col, weights);\n");
					else
						WRITE(p, "  float4 col = u_tess_col_tex.Load(int2(0, 0)).rgba;\n");
				}
				if (hasNormal) {
					// Curved surface is probably always need to compute normal(not sampling from control points)
					if (doBezier) {
						// Bernstein derivative
						WRITE(p, "  float2 bernderiv[4];\n");
						WRITE(p, "  bernderiv[0] = -3.0 * (tess_pos - 1.0) * (tess_pos - 1.0); \n");
						WRITE(p, "  bernderiv[1] = 9.0 * tess_pos * tess_pos - 12.0 * tess_pos + 3.0; \n");
						WRITE(p, "  bernderiv[2] = 3.0 * (2.0 - 3.0 * tess_pos) * tess_pos; \n");
						WRITE(p, "  bernderiv[3] = 3.0 * tess_pos * tess_pos; \n");

						WRITE(p, "  float2 bernderiv_u[4];\n");
						WRITE(p, "  float2 bernderiv_v[4];\n");
						WRITE(p, "  for (int i = 0; i < 4; i++) {\n");
						WRITE(p, "    bernderiv_u[i] = float2(bernderiv[i].x, weights[i].y);\n");
						WRITE(p, "    bernderiv_v[i] = float2(weights[i].x, bernderiv[i].y);\n");
						WRITE(p, "  }\n");

						WRITE(p, "  float3 du = tess_sample(_pos, bernderiv_u);\n");
						WRITE(p, "  float3 dv = tess_sample(_pos, bernderiv_v);\n");
					} else if (doSpline) {
						WRITE(p, "  float2 tess_next_u = float2(In.normal.x, 0.0);\n");
						WRITE(p, "  float2 tess_next_v = float2(0.0, In.normal.y);\n");
						// Right
						WRITE(p, "  float2 tess_pos_r = tess_pos + tess_next_u;\n");
						WRITE(p, "  spline_weight(tess_pos_r + patch_pos, knots, weights);\n");
						WRITE(p, "  float3 pos_r = tess_sample(_pos, weights);\n");
						// Left
						WRITE(p, "  float2 tess_pos_l = tess_pos - tess_next_u;\n");
						WRITE(p, "  spline_weight(tess_pos_l + patch_pos, knots, weights);\n");
						WRITE(p, "  float3 pos_l = tess_sample(_pos, weights);\n");
						// Down
						WRITE(p, "  float2 tess_pos_d = tess_pos + tess_next_v;\n");
						WRITE(p, "  spline_weight(tess_pos_d + patch_pos, knots, weights);\n");
						WRITE(p, "  float3 pos_d = tess_sample(_pos, weights);\n");
						// Up
						WRITE(p, "  float2 tess_pos_u = tess_pos - tess_next_v;\n");
						WRITE(p, "  spline_weight(tess_pos_u + patch_pos, knots, weights);\n");
						WRITE(p, "  float3 pos_u = tess_sample(_pos, weights);\n");

						WRITE(p, "  float3 du = pos_r - pos_l;\n");
						WRITE(p, "  float3 dv = pos_d - pos_u;\n");
					}
					WRITE(p, "  float3 nrm = cross(du, dv);\n");
					WRITE(p, "  nrm = normalize(nrm);\n");
				}
				WRITE(p, "  float3 worldpos = mul(float4(pos.xyz, 1.0), u_world);\n");
				if (hasNormal)
					WRITE(p, "  float3 worldnormal = normalize(mul(float4(%snrm, 0.0), u_world));\n", flipNormalTess ? "-" : "");
				else
					WRITE(p, "  float3 worldnormal = float3(0.0, 0.0, 1.0);\n");
			} else {
				// No skinning, just standard T&L.
				WRITE(p, "  float3 worldpos = mul(float4(In.position.xyz, 1.0), u_world);\n");
				if (hasNormal)
					WRITE(p, "  float3 worldnormal = normalize(mul(float4(%sIn.normal, 0.0), u_world));\n", flipNormal ? "-" : "");
				else
					WRITE(p, "  float3 worldnormal = float3(0.0, 0.0, 1.0);\n");
			}
		} else {
			static const char * const boneWeightAttr[8] = {
				"a_w1.x", "a_w1.y", "a_w1.z", "a_w1.w",
				"a_w2.x", "a_w2.y", "a_w2.z", "a_w2.w",
			};

#if defined(USE_FOR_LOOP) && defined(USE_BONE_ARRAY)

			// To loop through the weights, we unfortunately need to put them in a float array.
			// GLSL ES sucks - no way to directly initialize an array!
			switch (numBoneWeights) {
			case 1: WRITE(p, "  float w[1]; w[0] = a_w1;\n"); break;
			case 2: WRITE(p, "  float w[2]; w[0] = a_w1.x; w[1] = a_w1.y;\n"); break;
			case 3: WRITE(p, "  float w[3]; w[0] = a_w1.x; w[1] = a_w1.y; w[2] = a_w1.z;\n"); break;
			case 4: WRITE(p, "  float w[4]; w[0] = a_w1.x; w[1] = a_w1.y; w[2] = a_w1.z; w[3] = a_w1.w;\n"); break;
			case 5: WRITE(p, "  float w[5]; w[0] = a_w1.x; w[1] = a_w1.y; w[2] = a_w1.z; w[3] = a_w1.w; w[4] = a_w2;\n"); break;
			case 6: WRITE(p, "  float w[6]; w[0] = a_w1.x; w[1] = a_w1.y; w[2] = a_w1.z; w[3] = a_w1.w; w[4] = a_w2.x; w[5] = a_w2.y;\n"); break;
			case 7: WRITE(p, "  float w[7]; w[0] = a_w1.x; w[1] = a_w1.y; w[2] = a_w1.z; w[3] = a_w1.w; w[4] = a_w2.x; w[5] = a_w2.y; w[6] = a_w2.z;\n"); break;
			case 8: WRITE(p, "  float w[8]; w[0] = a_w1.x; w[1] = a_w1.y; w[2] = a_w1.z; w[3] = a_w1.w; w[4] = a_w2.x; w[5] = a_w2.y; w[6] = a_w2.z; w[7] = a_w2.w;\n"); break;
			}

			WRITE(p, "  mat4 skinMatrix = w[0] * u_bone[0];\n");
			if (numBoneWeights > 1) {
				WRITE(p, "  for (int i = 1; i < %i; i++) {\n", numBoneWeights);
				WRITE(p, "    skinMatrix += w[i] * u_bone[i];\n");
				WRITE(p, "  }\n");
			}

#else
			if (lang == HLSL_D3D11 || lang == HLSL_D3D11_LEVEL9) {
				if (numBoneWeights == 1)
					WRITE(p, "  float4x3 skinMatrix = mul(In.a_w1, u_bone[0])");
				else
					WRITE(p, "  float4x3 skinMatrix = mul(In.a_w1.x, u_bone[0])");
				for (int i = 1; i < numBoneWeights; i++) {
					const char *weightAttr = boneWeightAttr[i];
					// workaround for "cant do .x of scalar" issue
					if (numBoneWeights == 1 && i == 0) weightAttr = "a_w1";
					if (numBoneWeights == 5 && i == 4) weightAttr = "a_w2";
					WRITE(p, " + mul(In.%s, u_bone[%i])", weightAttr, i);
				}
			} else {
				if (numBoneWeights == 1)
					WRITE(p, "  float4x3 skinMatrix = mul(In.a_w1, u_bone0)");
				else
					WRITE(p, "  float4x3 skinMatrix = mul(In.a_w1.x, u_bone0)");
				for (int i = 1; i < numBoneWeights; i++) {
					const char *weightAttr = boneWeightAttr[i];
					// workaround for "cant do .x of scalar" issue
					if (numBoneWeights == 1 && i == 0) weightAttr = "a_w1";
					if (numBoneWeights == 5 && i == 4) weightAttr = "a_w2";
					WRITE(p, " + mul(In.%s, u_bone%i)", weightAttr, i);
				}
			}
#endif

			WRITE(p, ";\n");

			// Trying to simplify this results in bugs in LBP...
			WRITE(p, "  float3 skinnedpos = mul(float4(In.position.xyz, 1.0), skinMatrix);\n");
			WRITE(p, "  float3 worldpos = mul(float4(skinnedpos, 1.0), u_world);\n");

			if (hasNormal) {
				WRITE(p, "  float3 skinnednormal = mul(float4(%sIn.normal, 0.0), skinMatrix);\n", flipNormal ? "-" : "");
			} else {
				WRITE(p, "  float3 skinnednormal = mul(float4(0.0, 0.0, %s1.0, 0.0), skinMatrix);\n", flipNormal ? "-" : "");
			}
			WRITE(p, "  float3 worldnormal = normalize(mul(float4(skinnednormal, 0.0), u_world));\n");
		}

		WRITE(p, "  float4 viewPos = float4(mul(float4(worldpos, 1.0), u_view), 1.0);\n");

		if (lang == HLSL_D3D11 || lang == HLSL_D3D11_LEVEL9) {
			// Final view and projection transforms.
			if (gstate_c.Supports(GPU_ROUND_DEPTH_TO_16BIT)) {
				WRITE(p, "  float4 outPos = depthRoundZVP(mul(u_proj, viewPos));\n");
			} else {
				WRITE(p, "  float4 outPos = mul(u_proj, viewPos);\n");
			}
		} else {
			// Final view and projection transforms.
			if (gstate_c.Supports(GPU_ROUND_DEPTH_TO_16BIT)) {
				WRITE(p, "  float4 outPos = depthRoundZVP(mul(viewPos, u_proj));\n");
			} else {
				WRITE(p, "  float4 outPos = mul(viewPos, u_proj);\n");
			}
		}
		if (PSP_CoreParameter().compat.flags().GuardBand)
			WriteGuardBand(p);
		WRITE(p, "  Out.gl_Position = outPos;\n");

		// TODO: Declare variables for dots for shade mapping if needed.

		const char *ambientStr = (gstate.materialupdate & 1) && hasColor ? "In.color0" : "u_matambientalpha";
		const char *diffuseStr = (gstate.materialupdate & 2) && hasColor ? "In.color0.rgb" : "u_matdiffuse";
		const char *specularStr = (gstate.materialupdate & 4) && hasColor ? "In.color0.rgb" : "u_matspecular.rgb";
		if (doBezier || doSpline) {
			ambientStr = (matUpdate & 1) && hasColor ? "col" : "u_matambientalpha";
			diffuseStr = (matUpdate & 2) && hasColor ? "col.rgb" : "u_matdiffuse";
			specularStr = (matUpdate & 4) && hasColor ? "col.rgb" : "u_matspecular.rgb";
		}

		bool diffuseIsZero = true;
		bool specularIsZero = true;
		bool distanceNeeded = false;

		if (enableLighting) {
			WRITE(p, "  float4 lightSum0 = u_ambient * %s + float4(u_matemissive, 0.0);\n", ambientStr);

			for (int i = 0; i < 4; i++) {
				GELightType type = static_cast<GELightType>(id.Bits(VS_BIT_LIGHT0_TYPE + 4 * i, 2));
				GELightComputation comp = static_cast<GELightComputation>(id.Bits(VS_BIT_LIGHT0_COMP + 4 * i, 2));
				if (doLight[i] != LIGHT_FULL)
					continue;
				diffuseIsZero = false;
				if (comp != GE_LIGHTCOMP_ONLYDIFFUSE)
					specularIsZero = false;
				if (type != GE_LIGHTTYPE_DIRECTIONAL)
					distanceNeeded = true;
			}

			if (!specularIsZero) {
				WRITE(p, "  float3 lightSum1 = 0;\n");
			}
			if (!diffuseIsZero) {
				WRITE(p, "  float3 toLight;\n");
				WRITE(p, "  float3 diffuse;\n");
			}
			if (distanceNeeded) {
				WRITE(p, "  float distance;\n");
				WRITE(p, "  float lightScale;\n");
			}
		}

		// Calculate lights if needed. If shade mapping is enabled, lights may need to be
		// at least partially calculated.
		for (int i = 0; i < 4; i++) {
			if (doLight[i] != LIGHT_FULL)
				continue;

			GELightType type = static_cast<GELightType>(id.Bits(VS_BIT_LIGHT0_TYPE + 4 * i, 2));
			GELightComputation comp = static_cast<GELightComputation>(id.Bits(VS_BIT_LIGHT0_COMP + 4 * i, 2));

			if (type == GE_LIGHTTYPE_DIRECTIONAL) {
				// We prenormalize light positions for directional lights.
				WRITE(p, "  toLight = u_lightpos%i;\n", i);
			} else {
				WRITE(p, "  toLight = u_lightpos%i - worldpos;\n", i);
				WRITE(p, "  distance = length(toLight);\n");
				WRITE(p, "  toLight /= distance;\n");
			}

			bool doSpecular = comp != GE_LIGHTCOMP_ONLYDIFFUSE;
			bool poweredDiffuse = comp == GE_LIGHTCOMP_BOTHWITHPOWDIFFUSE;

			if (poweredDiffuse) {
				WRITE(p, "  float dot%i = pow(dot(toLight, worldnormal), u_matspecular.a);\n", i);
				// TODO: Somehow the NaN check from GLES seems unnecessary here?
				// If it returned 0, it'd be wrong, so that's strange.
			} else {
				WRITE(p, "  float dot%i = dot(toLight, worldnormal);\n", i);
			}

			const char *timesLightScale = " * lightScale";

			// Attenuation
			switch (type) {
			case GE_LIGHTTYPE_DIRECTIONAL:
				timesLightScale = "";
				break;
			case GE_LIGHTTYPE_POINT:
				WRITE(p, "  lightScale = clamp(1.0 / dot(u_lightatt%i, float3(1.0, distance, distance*distance)), 0.0, 1.0);\n", i);
				break;
			case GE_LIGHTTYPE_SPOT:
			case GE_LIGHTTYPE_UNKNOWN:
				WRITE(p, "  float angle%i = dot(normalize(u_lightdir%i), toLight);\n", i, i);
				WRITE(p, "  if (angle%i >= u_lightangle_spotCoef%i.x) {\n", i, i);
				WRITE(p, "    lightScale = clamp(1.0 / dot(u_lightatt%i, float3(1.0, distance, distance*distance)), 0.0, 1.0) * pow(angle%i, u_lightangle_spotCoef%i.y);\n", i, i, i);
				WRITE(p, "  } else {\n");
				WRITE(p, "    lightScale = 0.0;\n");
				WRITE(p, "  }\n");
				break;
			default:
				// ILLEGAL
				break;
			}

			WRITE(p, "  diffuse = (u_lightdiffuse%i * %s) * max(dot%i, 0.0);\n", i, diffuseStr, i);
			if (doSpecular) {
				WRITE(p, "  dot%i = dot(normalize(toLight + float3(0.0, 0.0, 1.0)), worldnormal);\n", i);
				WRITE(p, "  if (dot%i > 0.0)\n", i);
				WRITE(p, "    lightSum1 += u_lightspecular%i * %s * (pow(dot%i, u_matspecular.a) %s);\n", i, specularStr, i, timesLightScale);
			}
			WRITE(p, "  lightSum0.rgb += (u_lightambient%i * %s.rgb + diffuse)%s;\n", i, ambientStr, timesLightScale);
		}

		if (enableLighting) {
			// Sum up ambient, emissive here.
			if (lmode) {
				WRITE(p, "  Out.v_color0 = clamp(lightSum0, 0.0, 1.0);\n");
				// v_color1 only exists when lmode = 1.
				if (specularIsZero) {
					WRITE(p, "  Out.v_color1 = float3(0, 0, 0);\n");
				} else {
					WRITE(p, "  Out.v_color1 = clamp(lightSum1, 0.0, 1.0);\n");
				}
			} else {
				if (specularIsZero) {
					WRITE(p, "  Out.v_color0 = clamp(lightSum0, 0.0, 1.0);\n");
				} else {
					WRITE(p, "  Out.v_color0 = clamp(clamp(lightSum0, 0.0, 1.0) + float4(lightSum1, 0.0), 0.0, 1.0);\n");
				}
			}
		} else {
			// Lighting doesn't affect color.
			if (hasColor) {
				if (doBezier || doSpline)
					WRITE(p, "  Out.v_color0 = col;\n");
				else
					WRITE(p, "  Out.v_color0 = In.color0;\n");
			} else {
				WRITE(p, "  Out.v_color0 = u_matambientalpha;\n");
			}
			if (lmode)
				WRITE(p, "  Out.v_color1 = float3(0, 0, 0);\n");
		}

		bool scaleUV = !throughmode && (uvGenMode == GE_TEXMAP_TEXTURE_COORDS || uvGenMode == GE_TEXMAP_UNKNOWN);


		// Step 3: UV generation
		if (doTexture) {
			switch (uvGenMode) {
			case GE_TEXMAP_TEXTURE_COORDS:  // Scale-offset. Easy.
			case GE_TEXMAP_UNKNOWN: // Not sure what this is, but Riviera uses it.  Treating as coords works.
				if (scaleUV) {
					if (hasTexcoord) {
						if (doBezier || doSpline)
							WRITE(p, "  Out.v_texcoord = float3(tex.xy * u_uvscaleoffset.xy + u_uvscaleoffset.zw, 0.0);\n");
						else
							WRITE(p, "  Out.v_texcoord = float3(In.texcoord.xy * u_uvscaleoffset.xy, 0.0);\n");
					} else {
						WRITE(p, "  Out.v_texcoord = float3(0.0, 0.0, 0.0);\n");
					}
				} else {
					if (hasTexcoord) {
						if (doBezier || doSpline)
							WRITE(p, "  Out.v_texcoord = float3(tex.xy * u_uvscaleoffset.xy + u_uvscaleoffset.zw, 0.0);\n");
						else
							WRITE(p, "  Out.v_texcoord = float3(In.texcoord.xy * u_uvscaleoffset.xy + u_uvscaleoffset.zw, 0.0);\n");
					} else {
						WRITE(p, "  Out.v_texcoord = float3(u_uvscaleoffset.zw, 0.0);\n");
					}
				}
				break;

			case GE_TEXMAP_TEXTURE_MATRIX:  // Projection mapping.
				{
					std::string temp_tc;
					switch (uvProjMode) {
					case GE_PROJMAP_POSITION:  // Use model space XYZ as source
						temp_tc = "float4(In.position.xyz, 1.0)";
						break;
					case GE_PROJMAP_UV:  // Use unscaled UV as source
						{
							if (hasTexcoord) {
								temp_tc = StringFromFormat("float4(In.texcoord.xy, 0.0, 1.0)");
							} else {
								temp_tc = "float4(0.0, 0.0, 0.0, 1.0)";
							}
						}
						break;
					case GE_PROJMAP_NORMALIZED_NORMAL:  // Use normalized transformed normal as source
						if (hasNormal)
							temp_tc = flipNormal ? "float4(normalize(-In.normal), 1.0)" : "float4(normalize(In.normal), 1.0)";
						else
							temp_tc = "float4(0.0, 0.0, 1.0, 1.0)";
						break;
					case GE_PROJMAP_NORMAL:  // Use non-normalized transformed normal as source
						if (hasNormal)
							temp_tc =  flipNormal ? "float4(-In.normal, 1.0)" : "float4(In.normal, 1.0)";
						else
							temp_tc = "float4(0.0, 0.0, 1.0, 1.0)";
						break;
					}
					// Transform by texture matrix. XYZ as we are doing projection mapping.
					WRITE(p, "  Out.v_texcoord.xyz = mul(%s, u_tex) * float3(u_uvscaleoffset.xy, 1.0);\n", temp_tc.c_str());
				}
				break;

			case GE_TEXMAP_ENVIRONMENT_MAP:  // Shade mapping - use dots from light sources.
				WRITE(p, "  Out.v_texcoord = float3(u_uvscaleoffset.xy * float2(1.0 + dot(normalize(u_lightpos%i), worldnormal), 1.0 + dot(normalize(u_lightpos%i), worldnormal)) * 0.5, 1.0);\n", ls0, ls1);
				break;

			default:
				// ILLEGAL
				break;
			}
		}

		// Compute fogdepth
		if (enableFog) {
			WRITE(p, "  Out.v_fogdepth = (viewPos.z + u_fogcoef.x) * u_fogcoef.y;\n");
		}
	}

#ifdef COLORGUARDBAND
	WRITE(p, "  Out.v_color0 *= colorOverride;\n");
#endif
	WRITE(p, "  return Out;\n");
	WRITE(p, "}\n");
}

};<|MERGE_RESOLUTION|>--- conflicted
+++ resolved
@@ -413,37 +413,12 @@
 				}
 			}
 		}
-<<<<<<< HEAD
 		if (lang != HLSL_DX9) {
 			if (PSP_CoreParameter().compat.flags().GuardBand)
 				WriteGuardBand(p);
 		}
 		WRITE(p, "  Out.gl_Position = outPos;\n");
 	} else {
-		// Step 1: World Transform
-		// Hardware tessellation
-		if (doSpline || doBezier) {
-			WRITE(p, "  uint num_patches_u = %s;\n", doBezier ? "(u_spline_count_u - 1) / 3u" : "u_spline_count_u - 3");
-			WRITE(p, "  float2 tess_pos = In.position.xy;\n");
-			WRITE(p, "  int u = In.instanceId %% num_patches_u;\n");
-			WRITE(p, "  int v = In.instanceId / num_patches_u;\n");
-			WRITE(p, "  int2 patch_pos = int2(u, v);\n");
-			WRITE(p, "  float3 _pos[16];\n");
-			WRITE(p, "  float2 _tex[16];\n");
-			WRITE(p, "  float4 _col[16];\n");
-			WRITE(p, "  int idx;\n");
-			WRITE(p, "  int2 index;\n");
-			for (int i = 0; i < 4; i++) {
-				for (int j = 0; j < 4; j++) {
-					WRITE(p, "  idx = (%i + v%s) * u_spline_count_u + (%i + u%s);\n", i, doBezier ? " * 3" : "", j, doBezier ? " * 3" : "");
-					WRITE(p, "  index = int2(idx, 0);\n");
-					WRITE(p, "  _pos[%i] = u_tess_pos_tex.Load(index).xyz;\n", i * 4 + j);
-					if (doTexture && hasTexcoord && hasTexcoordTess)
-						WRITE(p, "  _tex[%i] = u_tess_tex_tex.Load(index).xy;\n", i * 4 + j);
-					if (hasColor && hasColorTess)
-						WRITE(p, "  _col[%i] = u_tess_col_tex.Load(index).rgba;\n", i * 4 + j);
-=======
-	}  else {
 		// Step 1: World Transform / Skinning
 		if (!enableBones) {
 			// Hardware tessellation
@@ -470,7 +445,6 @@
 						if (hasColor && hasColorTess)
 							WRITE(p, "  _col[%i] = u_tess_col_tex.Load(index).rgba;\n", i * 4 + j);
 					}
->>>>>>> 21b2cbc8
 				}
 				WRITE(p, "  float2 weights[4];\n");
 				if (doBezier) {
