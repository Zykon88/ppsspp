// Copyright (c) 2012- PPSSPP Project.

// This program is free software: you can redistribute it and/or modify
// it under the terms of the GNU General Public License as published by
// the Free Software Foundation, version 2.0 or later versions.

// This program is distributed in the hope that it will be useful,
// but WITHOUT ANY WARRANTY; without even the implied warranty of
// MERCHANTABILITY or FITNESS FOR A PARTICULAR PURPOSE.  See the
// GNU General Public License 2.0 for more details.

// A copy of the GPL 2.0 should have been included with the program.
// If not, see http://www.gnu.org/licenses/

// Official git repository and contact information can be found at
// https://github.com/hrydgard/ppsspp and http://www.ppsspp.org/.

#if defined(_WIN32) && defined(SHADERLOG)
#include "Common/CommonWindows.h"
#endif

#include <map>
#include <cstdio>

#include "math/dataconv.h"
#include "base/logging.h"
#include "base/timeutil.h"
#include "gfx/gl_debug_log.h"
#include "gfx_es2/gpu_features.h"
#include "thin3d/GLRenderManager.h"
#include "i18n/i18n.h"
#include "math/math_util.h"
#include "math/lin/matrix4x4.h"
#include "profiler/profiler.h"

#include "Common/FileUtil.h"
#include "Core/Config.h"
#include "Core/Host.h"
#include "Core/Reporting.h"
#include "Core/System.h"
#include "GPU/Math3D.h"
#include "GPU/GPUState.h"
#include "GPU/ge_constants.h"
#include "GPU/GLES/ShaderManagerGLES.h"
#include "GPU/GLES/DrawEngineGLES.h"
#include "GPU/Common/ShaderUniforms.h"
#include "FramebufferManagerGLES.h"

Shader::Shader(GLRenderManager *render, const char *code, const std::string &desc, uint32_t glShaderType, bool useHWTransform, uint32_t attrMask, uint64_t uniformMask)
	  : render_(render), failed_(false), useHWTransform_(useHWTransform), attrMask_(attrMask), uniformMask_(uniformMask) {
	PROFILE_THIS_SCOPE("shadercomp");
	isFragment_ = glShaderType == GL_FRAGMENT_SHADER;
	source_ = code;
#ifdef SHADERLOG
#ifdef _WIN32
	OutputDebugStringUTF8(code);
#else
	printf("%s\n", code);
#endif
#endif
	shader = render->CreateShader(glShaderType, source_, desc);
}

Shader::~Shader() {
	render_->DeleteShader(shader);
}

LinkedShader::LinkedShader(GLRenderManager *render, VShaderID VSID, Shader *vs, FShaderID FSID, Shader *fs, bool useHWTransform, bool preloading)
		: render_(render), useHWTransform_(useHWTransform) {
	PROFILE_THIS_SCOPE("shaderlink");

	vs_ = vs;

	std::vector<GLRShader *> shaders;
	shaders.push_back(vs->shader);
	shaders.push_back(fs->shader);


	std::vector<GLRProgram::Semantic> semantics;
	semantics.push_back({ ATTR_POSITION, "position" });
	semantics.push_back({ ATTR_TEXCOORD, "texcoord" });
	semantics.push_back({ ATTR_NORMAL, "normal" });
	semantics.push_back({ ATTR_COLOR0, "color0" });
	semantics.push_back({ ATTR_COLOR1, "color1" });

	std::vector<GLRProgram::UniformLocQuery> queries;
	queries.push_back({ &u_tex, "tex" });
	queries.push_back({ &u_proj, "u_proj" });
	queries.push_back({ &u_proj_through, "u_proj_through" });

	queries.push_back({ &u_proj, "u_proj" });
	queries.push_back({ &u_proj_through, "u_proj_through" });
	queries.push_back({ &u_texenv, "u_texenv" });
	queries.push_back({ &u_fogcolor, "u_fogcolor" });
	queries.push_back({ &u_fogcoef, "u_fogcoef" });
	queries.push_back({ &u_alphacolorref, "u_alphacolorref" });
	queries.push_back({ &u_alphacolormask, "u_alphacolormask" });
	queries.push_back({ &u_stencilReplaceValue, "u_stencilReplaceValue" });
	queries.push_back({ &u_testtex, "testtex" });

	queries.push_back({ &u_fbotex, "fbotex" });
	queries.push_back({ &u_blendFixA, "u_blendFixA" });
	queries.push_back({ &u_blendFixB, "u_blendFixB" });
	queries.push_back({ &u_fbotexSize, "u_fbotexSize" });

	// Transform
	queries.push_back({ &u_view, "u_view" });
	queries.push_back({ &u_world, "u_world" });
	queries.push_back({ &u_texmtx, "u_texmtx" });

	queries.push_back({ &u_depthRange, "u_depthRange" });

	// Lighting, texturing
<<<<<<< HEAD
	u_ambient = glGetUniformLocation(program, "u_ambient");
	u_matambientalpha = glGetUniformLocation(program, "u_matambientalpha");
	u_matdiffuse = glGetUniformLocation(program, "u_matdiffuse");
	u_matspecular = glGetUniformLocation(program, "u_matspecular");
	u_matemissive = glGetUniformLocation(program, "u_matemissive");
	u_uvscaleoffset = glGetUniformLocation(program, "u_uvscaleoffset");
	u_texclamp = glGetUniformLocation(program, "u_texclamp");
	u_texclampoff = glGetUniformLocation(program, "u_texclampoff");
	u_guardband = glGetUniformLocation(program, "u_guardband");
=======
	queries.push_back({ &u_ambient, "u_ambient" });
	queries.push_back({ &u_matambientalpha, "u_matambientalpha" });
	queries.push_back({ &u_matdiffuse, "u_matdiffuse" });
	queries.push_back({ &u_matspecular, "u_matspecular" });
	queries.push_back({ &u_matemissive, "u_matemissive" });
	queries.push_back({ &u_uvscaleoffset, "u_uvscaleoffset" });
	queries.push_back({ &u_texclamp, "u_texclamp" });
	queries.push_back({ &u_texclampoff, "u_texclampoff" });
>>>>>>> 7761d236

	for (int i = 0; i < 4; i++) {
		static const char * const lightPosNames[4] = { "u_lightpos0", "u_lightpos1", "u_lightpos2", "u_lightpos3", };
		queries.push_back({ &u_lightpos[i], lightPosNames[i] });
		static const char * const lightdir_names[4] = { "u_lightdir0", "u_lightdir1", "u_lightdir2", "u_lightdir3", };
		queries.push_back({ &u_lightdir[i], lightdir_names[i] });
		static const char * const lightatt_names[4] = { "u_lightatt0", "u_lightatt1", "u_lightatt2", "u_lightatt3", };
		queries.push_back({ &u_lightatt[i], lightatt_names[i] });
		static const char * const lightangle_spotCoef_names[4] = { "u_lightangle_spotCoef0", "u_lightangle_spotCoef1", "u_lightangle_spotCoef2", "u_lightangle_spotCoef3", };
		queries.push_back({ &u_lightangle_spotCoef[i], lightangle_spotCoef_names[i] });

		static const char * const lightambient_names[4] = { "u_lightambient0", "u_lightambient1", "u_lightambient2", "u_lightambient3", };
		queries.push_back({ &u_lightambient[i], lightambient_names[i] });
		static const char * const lightdiffuse_names[4] = { "u_lightdiffuse0", "u_lightdiffuse1", "u_lightdiffuse2", "u_lightdiffuse3", };
		queries.push_back({ &u_lightdiffuse[i], lightdiffuse_names[i] });
		static const char * const lightspecular_names[4] = { "u_lightspecular0", "u_lightspecular1", "u_lightspecular2", "u_lightspecular3", };
		queries.push_back({ &u_lightspecular[i], lightspecular_names[i] });
	}

	// We need to fetch these unconditionally, gstate_c.spline or bezier will not be set if we
	// create this shader at load time from the shader cache.
	queries.push_back({ &u_tess_pos_tex, "u_tess_pos_tex" });
	queries.push_back({ &u_tess_tex_tex, "u_tess_tex_tex" });
	queries.push_back({ &u_tess_col_tex, "u_tess_col_tex" });
	queries.push_back({ &u_spline_count_u, "u_spline_count_u" });
	queries.push_back({ &u_spline_count_v, "u_spline_count_v" });
	queries.push_back({ &u_spline_type_u, "u_spline_type_u" });
	queries.push_back({ &u_spline_type_v, "u_spline_type_v" });

	attrMask = vs->GetAttrMask();
	availableUniforms = vs->GetUniformMask() | fs->GetUniformMask();

	std::vector<GLRProgram::Initializer> initialize;
	initialize.push_back({ &u_tex,          0, 0 });
	initialize.push_back({ &u_fbotex,       0, 1 });
	initialize.push_back({ &u_testtex,      0, 2 });
	initialize.push_back({ &u_tess_pos_tex, 0, 4 }); // Texture unit 4
	initialize.push_back({ &u_tess_tex_tex, 0, 5 }); // Texture unit 5
	initialize.push_back({ &u_tess_col_tex, 0, 6 }); // Texture unit 6

	program = render->CreateProgram(shaders, semantics, queries, initialize, gstate_c.featureFlags & GPU_SUPPORTS_DUALSOURCE_BLEND);

	// The rest, use the "dirty" mechanism.
	dirtyUniforms = DIRTY_ALL_UNIFORMS;
}

LinkedShader::~LinkedShader() {
	render_->DeleteProgram(program);
}

// Utility
static inline void SetFloatUniform(GLRenderManager *render, GLint *uniform, float value) {
	render->SetUniformF(uniform, 1, &value);
}

static inline void SetFloatUniform2(GLRenderManager *render, GLint *uniform, float value[2]) {
	render->SetUniformF(uniform, 2, value);
}

static inline void SetColorUniform3(GLRenderManager *render, GLint *uniform, u32 color) {
	float f[4];
	Uint8x4ToFloat4(f, color);
	render->SetUniformF(uniform, 3, f);
}

static void SetColorUniform3Alpha(GLRenderManager *render, GLint *uniform, u32 color, u8 alpha) {
	float f[4];
	Uint8x3ToFloat4_AlphaUint8(f, color, alpha);
	render->SetUniformF(uniform, 4, f);
}

// This passes colors unscaled (e.g. 0 - 255 not 0 - 1.)
static void SetColorUniform3Alpha255(GLRenderManager *render, GLint *uniform, u32 color, u8 alpha) {
	if (gl_extensions.gpuVendor == GPU_VENDOR_IMGTEC) {
		const float col[4] = {
			(float)((color & 0xFF) >> 0) * (1.0f / 255.0f),
			(float)((color & 0xFF00) >> 8) * (1.0f / 255.0f),
			(float)((color & 0xFF0000) >> 16) * (1.0f / 255.0f),
			(float)alpha * (1.0f / 255.0f)
		};
		render->SetUniformF(uniform, 4, col);
	} else {
		const float col[4] = {
			(float)((color & 0xFF) >> 0),
			(float)((color & 0xFF00) >> 8),
			(float)((color & 0xFF0000) >> 16),
			(float)alpha 
		};
		render->SetUniformF(uniform, 4, col);
	}
}

static void SetColorUniform3iAlpha(GLRenderManager *render, GLint *uniform, u32 color, u8 alpha) {
	const int col[4] = {
		(int)((color & 0xFF) >> 0),
		(int)((color & 0xFF00) >> 8),
		(int)((color & 0xFF0000) >> 16),
		(int)alpha,
	};
	render->SetUniformI(uniform, 4, col);
}

static void SetColorUniform3ExtraFloat(GLRenderManager *render, GLint *uniform, u32 color, float extra) {
	const float col[4] = {
		((color & 0xFF)) / 255.0f,
		((color & 0xFF00) >> 8) / 255.0f,
		((color & 0xFF0000) >> 16) / 255.0f,
		extra
	};
	render->SetUniformF(uniform, 4, col);
}

static void SetFloat24Uniform3(GLRenderManager *render, GLint *uniform, const uint32_t data[3]) {
	float f[4];
	ExpandFloat24x3ToFloat4(f, data);
	render->SetUniformF(uniform, 3, f);
}

static void SetFloatUniform4(GLRenderManager *render, GLint *uniform, float data[4]) {
	render->SetUniformF(uniform, 4, data);
}

static void SetMatrix4x3(GLRenderManager *render, GLint *uniform, const float *m4x3) {
	float m4x4[16];
	ConvertMatrix4x3To4x4(m4x4, m4x3);
	render->SetUniformM4x4(uniform, m4x4);
}

static inline void ScaleProjMatrix(Matrix4x4 &in) {
	float yOffset = gstate_c.vpYOffset;
	if (g_Config.iRenderingMode == FB_NON_BUFFERED_MODE) {
		// GL upside down is a pain as usual.
		yOffset = -yOffset;
	}
	const Vec3 trans(gstate_c.vpXOffset, yOffset, gstate_c.vpZOffset);
	const Vec3 scale(gstate_c.vpWidthScale, gstate_c.vpHeightScale, gstate_c.vpDepthScale);
	in.translateAndScale(trans, scale);
}

void LinkedShader::use(const ShaderID &VSID) {
	render_->BindProgram(program);
	// Note that we no longer track attr masks here - we do it for the input layouts instead.
}

void LinkedShader::UpdateUniforms(u32 vertType, const ShaderID &vsid) {
	u64 dirty = dirtyUniforms & availableUniforms;
	dirtyUniforms = 0;
	if (!dirty)
		return;

	// Update any dirty uniforms before we draw
	if (dirty & DIRTY_PROJMATRIX) {
		Matrix4x4 flippedMatrix;
		memcpy(&flippedMatrix, gstate.projMatrix, 16 * sizeof(float));

		bool useBufferedRendering = g_Config.iRenderingMode != FB_NON_BUFFERED_MODE;

		const bool invertedY = useBufferedRendering ? (gstate_c.vpHeight < 0) : (gstate_c.vpHeight > 0);
		if (invertedY) {
			flippedMatrix[1] = -flippedMatrix[1];
			flippedMatrix[5] = -flippedMatrix[5];
			flippedMatrix[9] = -flippedMatrix[9];
			flippedMatrix[13] = -flippedMatrix[13];
		}
		const bool invertedX = gstate_c.vpWidth < 0;
		if (invertedX) {
			flippedMatrix[0] = -flippedMatrix[0];
			flippedMatrix[4] = -flippedMatrix[4];
			flippedMatrix[8] = -flippedMatrix[8];
			flippedMatrix[12] = -flippedMatrix[12];
		}

		// In Phantasy Star Portable 2, depth range sometimes goes negative and is clamped by glDepthRange to 0,
		// causing graphics clipping glitch (issue #1788). This hack modifies the projection matrix to work around it.
		if (gstate_c.Supports(GPU_USE_DEPTH_RANGE_HACK)) {
			float zScale = gstate.getViewportZScale() / 65535.0f;
			float zCenter = gstate.getViewportZCenter() / 65535.0f;

			// if far depth range < 0
			if (zCenter + zScale < 0.0f) {
				// if perspective projection
				if (flippedMatrix[11] < 0.0f) {
					float depthMax = gstate.getDepthRangeMax() / 65535.0f;
					float depthMin = gstate.getDepthRangeMin() / 65535.0f;

					float a = flippedMatrix[10];
					float b = flippedMatrix[14];

					float n = b / (a - 1.0f);
					float f = b / (a + 1.0f);

					f = (n * f) / (n + ((zCenter + zScale) * (n - f) / (depthMax - depthMin)));

					a = (n + f) / (n - f);
					b = (2.0f * n * f) / (n - f);

					if (!my_isnan(a) && !my_isnan(b)) {
						flippedMatrix[10] = a;
						flippedMatrix[14] = b;
					}
				}
			}
		}

		ScaleProjMatrix(flippedMatrix);

		render_->SetUniformM4x4(&u_proj, flippedMatrix.m);
	}
	if (dirty & DIRTY_PROJTHROUGHMATRIX)
	{
		Matrix4x4 proj_through;
		bool useBufferedRendering = g_Config.iRenderingMode != FB_NON_BUFFERED_MODE;
		if (useBufferedRendering) {
			proj_through.setOrtho(0.0f, gstate_c.curRTWidth, 0.0f, gstate_c.curRTHeight, 0.0f, 1.0f);
		} else {
			proj_through.setOrtho(0.0f, gstate_c.curRTWidth, gstate_c.curRTHeight, 0.0f, 0.0f, 1.0f);
		}
		render_->SetUniformM4x4(&u_proj_through, proj_through.getReadPtr());
	}
	if (dirty & DIRTY_TEXENV) {
		SetColorUniform3(render_, &u_texenv, gstate.texenvcolor);
	}
	if (dirty & DIRTY_ALPHACOLORREF) {
		SetColorUniform3Alpha255(render_, &u_alphacolorref, gstate.getColorTestRef(), gstate.getAlphaTestRef() & gstate.getAlphaTestMask());
	}
	if (dirty & DIRTY_ALPHACOLORMASK) {
		SetColorUniform3iAlpha(render_, &u_alphacolormask, gstate.colortestmask, gstate.getAlphaTestMask());
	}
	if (dirty & DIRTY_FOGCOLOR) {
		SetColorUniform3(render_, &u_fogcolor, gstate.fogcolor);
	}
	if (dirty & DIRTY_FOGCOEF) {
		float fogcoef[2] = {
			getFloat24(gstate.fog1),
			getFloat24(gstate.fog2),
		};
		if (my_isinf(fogcoef[1])) {
			// not really sure what a sensible value might be.
			fogcoef[1] = fogcoef[1] < 0.0f ? -10000.0f : 10000.0f;
		} else if (my_isnan(fogcoef[1])) {
			// Workaround for https://github.com/hrydgard/ppsspp/issues/5384#issuecomment-38365988
			// Just put the fog far away at a large finite distance.
			// Infinities and NaNs are rather unpredictable in shaders on many GPUs
			// so it's best to just make it a sane calculation.
			fogcoef[0] = 100000.0f;
			fogcoef[1] = 1.0f;
		}
#ifndef MOBILE_DEVICE
		else if (my_isnanorinf(fogcoef[1]) || my_isnanorinf(fogcoef[0])) {
			ERROR_LOG_REPORT_ONCE(fognan, G3D, "Unhandled fog NaN/INF combo: %f %f", fogcoef[0], fogcoef[1]);
		}
#endif
		render_->SetUniformF(&u_fogcoef, 2, fogcoef);
	}

	if (dirty & DIRTY_UVSCALEOFFSET) {
		const float invW = 1.0f / (float)gstate_c.curTextureWidth;
		const float invH = 1.0f / (float)gstate_c.curTextureHeight;
		const int w = gstate.getTextureWidth(0);
		const int h = gstate.getTextureHeight(0);
		const float widthFactor = (float)w * invW;
		const float heightFactor = (float)h * invH;
		float uvscaleoff[4];
		if (gstate_c.bezier || gstate_c.spline) {
			// When we are generating UV coordinates through the bezier/spline, we need to apply the scaling.
			// However, this is missing a check that we're not getting our UV:s supplied for us in the vertices.
			uvscaleoff[0] = gstate_c.uv.uScale * widthFactor;
			uvscaleoff[1] = gstate_c.uv.vScale * heightFactor;
			uvscaleoff[2] = gstate_c.uv.uOff * widthFactor;
			uvscaleoff[3] = gstate_c.uv.vOff * heightFactor;
		} else {
			uvscaleoff[0] = widthFactor;
			uvscaleoff[1] = heightFactor;
			uvscaleoff[2] = 0.0f;
			uvscaleoff[3] = 0.0f;
		}
		render_->SetUniformF(&u_uvscaleoffset, 4, uvscaleoff);
	}

	if ((dirty & DIRTY_TEXCLAMP) && u_texclamp != -1) {
		const float invW = 1.0f / (float)gstate_c.curTextureWidth;
		const float invH = 1.0f / (float)gstate_c.curTextureHeight;
		const int w = gstate.getTextureWidth(0);
		const int h = gstate.getTextureHeight(0);
		const float widthFactor = (float)w * invW;
		const float heightFactor = (float)h * invH;

		// First wrap xy, then half texel xy (for clamp.)
		const float texclamp[4] = {
			widthFactor,
			heightFactor,
			invW * 0.5f,
			invH * 0.5f,
		};
		const float texclampoff[2] = {
			gstate_c.curTextureXOffset * invW,
			gstate_c.curTextureYOffset * invH,
		};
		render_->SetUniformF(&u_texclamp, 4, texclamp);
		if (u_texclampoff != -1) {
			render_->SetUniformF(&u_texclampoff, 2, texclampoff);
		}
	}

	// Transform
	if (dirty & DIRTY_WORLDMATRIX) {
		SetMatrix4x3(render_, &u_world, gstate.worldMatrix);
	}
	if (dirty & DIRTY_VIEWMATRIX) {
		SetMatrix4x3(render_, &u_view, gstate.viewMatrix);
	}
	if (dirty & DIRTY_TEXMATRIX) {
		SetMatrix4x3(render_, &u_texmtx, gstate.tgenMatrix);
	}

	if (dirty & DIRTY_GUARDBAND) {
		float gb[4];
		ComputeGuardband(gb, 0.0f);
		SetFloatUniform4(u_guardband, gb);
	}

	if ((dirty & DIRTY_DEPTHRANGE) && u_depthRange != -1) {
		// Since depth is [-1, 1] mapping to [minz, maxz], this is easyish.
		float vpZScale = gstate.getViewportZScale();
		float vpZCenter = gstate.getViewportZCenter();

		// These are just the reverse of the formulas in GPUStateUtils.
		float halfActualZRange = vpZScale / gstate_c.vpDepthScale;
		float minz = -((gstate_c.vpZOffset * halfActualZRange) - vpZCenter) - halfActualZRange;
		float viewZScale = halfActualZRange;
		float viewZCenter = minz + halfActualZRange;

		if (!gstate_c.Supports(GPU_SUPPORTS_ACCURATE_DEPTH)) {
			viewZScale = vpZScale;
			viewZCenter = vpZCenter;
		}

		float viewZInvScale;
		if (viewZScale != 0.0) {
			viewZInvScale = 1.0f / viewZScale;
		} else {
			viewZInvScale = 0.0;
		}

		float data[4] = { viewZScale, viewZCenter, viewZCenter, viewZInvScale };
		SetFloatUniform4(render_, &u_depthRange, data);
	}

	if (dirty & DIRTY_STENCILREPLACEVALUE) {
		float f = (float)gstate.getStencilTestRef() * (1.0f / 255.0f);
		render_->SetUniformF(&u_stencilReplaceValue, 1, &f);
	}

	if (dirty & DIRTY_SHADERBLEND) {
		if (u_blendFixA != -1) {
			SetColorUniform3(render_, &u_blendFixA, gstate.getFixA());
		}
		if (u_blendFixB != -1) {
			SetColorUniform3(render_, &u_blendFixB, gstate.getFixB());
		}

		const float fbotexSize[2] = {
			1.0f / (float)gstate_c.curRTRenderWidth,
			1.0f / (float)gstate_c.curRTRenderHeight,
		};
		if (u_fbotexSize != -1) {
			render_->SetUniformF(&u_fbotexSize, 2, fbotexSize);
		}
	}

	// Lighting
	if (dirty & DIRTY_AMBIENT) {
		SetColorUniform3Alpha(render_, &u_ambient, gstate.ambientcolor, gstate.getAmbientA());
	}
	if (dirty & DIRTY_MATAMBIENTALPHA) {
		SetColorUniform3Alpha(render_, &u_matambientalpha, gstate.materialambient, gstate.getMaterialAmbientA());
	}
	if (dirty & DIRTY_MATDIFFUSE) {
		SetColorUniform3(render_, &u_matdiffuse, gstate.materialdiffuse);
	}
	if (dirty & DIRTY_MATEMISSIVE) {
		SetColorUniform3(render_, &u_matemissive, gstate.materialemissive);
	}
	if (dirty & DIRTY_MATSPECULAR) {
		SetColorUniform3ExtraFloat(render_, &u_matspecular, gstate.materialspecular, getFloat24(gstate.materialspecularcoef));
	}

	for (int i = 0; i < 4; i++) {
		if (dirty & (DIRTY_LIGHT0 << i)) {
			if (gstate.isDirectionalLight(i)) {
				// Prenormalize
				float x = getFloat24(gstate.lpos[i * 3 + 0]);
				float y = getFloat24(gstate.lpos[i * 3 + 1]);
				float z = getFloat24(gstate.lpos[i * 3 + 2]);
				float len = sqrtf(x*x + y*y + z*z);
				if (len == 0.0f)
					len = 1.0f;
				else
					len = 1.0f / len;
				float vec[3] = { x * len, y * len, z * len };
				render_->SetUniformF(&u_lightpos[i], 3, vec);
			} else {
				SetFloat24Uniform3(render_, &u_lightpos[i], &gstate.lpos[i * 3]);
			}
			if (u_lightdir[i] != -1) SetFloat24Uniform3(render_, &u_lightdir[i], &gstate.ldir[i * 3]);
			if (u_lightatt[i] != -1) SetFloat24Uniform3(render_, &u_lightatt[i], &gstate.latt[i * 3]);
			if (u_lightangle_spotCoef[i] != -1) {
				float lightangle_spotCoef[2] = { getFloat24(gstate.lcutoff[i]), getFloat24(gstate.lconv[i]) };
				SetFloatUniform2(render_, &u_lightangle_spotCoef[i], lightangle_spotCoef);
			}
			if (u_lightambient[i] != -1) SetColorUniform3(render_, &u_lightambient[i], gstate.lcolor[i * 3]);
			if (u_lightdiffuse[i] != -1) SetColorUniform3(render_, &u_lightdiffuse[i], gstate.lcolor[i * 3 + 1]);
			if (u_lightspecular[i] != -1) SetColorUniform3(render_, &u_lightspecular[i], gstate.lcolor[i * 3 + 2]);
		}
	}

	if (dirty & DIRTY_BEZIERSPLINE) {
		render_->SetUniformI1(&u_spline_count_u, gstate_c.spline_count_u);
		if (u_spline_count_v != -1)
			render_->SetUniformI1(&u_spline_count_v, gstate_c.spline_count_v);
		if (u_spline_type_u != -1)
			render_->SetUniformI1(&u_spline_type_u, gstate_c.spline_type_u);
		if (u_spline_type_v != -1)
			render_->SetUniformI1(&u_spline_type_v, gstate_c.spline_type_v);
	}
}

ShaderManagerGLES::ShaderManagerGLES(GLRenderManager *render)
		: render_(render), lastShader_(nullptr), shaderSwitchDirtyUniforms_(0), diskCacheDirty_(false), fsCache_(16), vsCache_(16) {
	codeBuffer_ = new char[16384];
	lastFSID_.set_invalid();
	lastVSID_.set_invalid();
}

ShaderManagerGLES::~ShaderManagerGLES() {
	delete [] codeBuffer_;
}

void ShaderManagerGLES::Clear() {
	DirtyLastShader();
	for (auto iter = linkedShaderCache_.begin(); iter != linkedShaderCache_.end(); ++iter) {
		delete iter->ls;
	}
	fsCache_.Iterate([&](const FShaderID &key, Shader *shader) {
		delete shader;
	});
	vsCache_.Iterate([&](const VShaderID &key, Shader *shader) {
		delete shader;
	});
	linkedShaderCache_.clear();
	fsCache_.Clear();
	vsCache_.Clear();
	DirtyShader();
}

void ShaderManagerGLES::ClearCache(bool deleteThem) {
	// TODO: Recreate all from the diskcache when we come back.
	Clear();
}

void ShaderManagerGLES::DirtyShader() {
	// Forget the last shader ID
	lastFSID_.set_invalid();
	lastVSID_.set_invalid();
	DirtyLastShader();
	gstate_c.Dirty(DIRTY_ALL_UNIFORMS | DIRTY_VERTEXSHADER_STATE | DIRTY_FRAGMENTSHADER_STATE);
	shaderSwitchDirtyUniforms_ = 0;
}

void ShaderManagerGLES::DirtyLastShader() { // disables vertex arrays
	lastShader_ = nullptr;
	lastVShaderSame_ = false;
}

Shader *ShaderManagerGLES::CompileFragmentShader(FShaderID FSID) {
	uint64_t uniformMask;
	if (!GenerateFragmentShader(FSID, codeBuffer_, &uniformMask)) {
		return nullptr;
	}
	std::string desc = FragmentShaderDesc(FSID);
	return new Shader(render_, codeBuffer_, desc, GL_FRAGMENT_SHADER, false, 0, uniformMask);
}

Shader *ShaderManagerGLES::CompileVertexShader(VShaderID VSID) {
	bool useHWTransform = VSID.Bit(VS_BIT_USE_HW_TRANSFORM);
	uint32_t attrMask;
	uint64_t uniformMask;
	GenerateVertexShader(VSID, codeBuffer_, &attrMask, &uniformMask);
	std::string desc = VertexShaderDesc(VSID);
	return new Shader(render_, codeBuffer_, desc, GL_VERTEX_SHADER, useHWTransform, attrMask, uniformMask);
}

Shader *ShaderManagerGLES::ApplyVertexShader(int prim, u32 vertType, VShaderID *VSID) {
	uint64_t dirty = gstate_c.GetDirtyUniforms();
	if (dirty) {
		if (lastShader_)
			lastShader_->dirtyUniforms |= dirty;
		shaderSwitchDirtyUniforms_ |= dirty;
		gstate_c.CleanUniforms();
	}

	if (gstate_c.IsDirty(DIRTY_VERTEXSHADER_STATE)) {
		gstate_c.Clean(DIRTY_VERTEXSHADER_STATE);
		bool useHWTransform = CanUseHardwareTransform(prim);
		ComputeVertexShaderID(VSID, vertType, useHWTransform);
	} else {
		*VSID = lastVSID_;
	}

	if (lastShader_ != 0 && *VSID == lastVSID_) {
		lastVShaderSame_ = true;
		return lastShader_->vs_;  	// Already all set.
	} else {
		lastVShaderSame_ = false;
	}
	lastVSID_ = *VSID;

	Shader *vs = vsCache_.Get(*VSID);
	if (!vs)	{
		// Vertex shader not in cache. Let's compile it.
		vs = CompileVertexShader(*VSID);
		if (vs->Failed()) {
			I18NCategory *gr = GetI18NCategory("Graphics");
			ERROR_LOG(G3D, "Shader compilation failed, falling back to software transform");
			if (!g_Config.bHideSlowWarnings) {
				host->NotifyUserMessage(gr->T("hardware transform error - falling back to software"), 2.5f, 0xFF3030FF);
			}
			delete vs;

			// TODO: Look for existing shader with the appropriate ID, use that instead of generating a new one - however, need to make sure
			// that that shader ID is not used when computing the linked shader ID below, because then IDs won't match
			// next time and we'll do this over and over...

			// Can still work with software transform.
			VShaderID vsidTemp;
			ComputeVertexShaderID(&vsidTemp, vertType, false);
			uint32_t attrMask;
			uint64_t uniformMask;
			GenerateVertexShader(vsidTemp, codeBuffer_, &attrMask, &uniformMask);
			vs = new Shader(render_, codeBuffer_, VertexShaderDesc(vsidTemp), GL_VERTEX_SHADER, false, attrMask, uniformMask);
		}

		vsCache_.Insert(*VSID, vs);
		diskCacheDirty_ = true;
	}
	return vs;
}

LinkedShader *ShaderManagerGLES::ApplyFragmentShader(VShaderID VSID, Shader *vs, u32 vertType, int prim) {
	FShaderID FSID;
	if (gstate_c.IsDirty(DIRTY_FRAGMENTSHADER_STATE)) {
		gstate_c.Clean(DIRTY_FRAGMENTSHADER_STATE);
		ComputeFragmentShaderID(&FSID);
	} else {
		FSID = lastFSID_;
	}

	if (lastVShaderSame_ && FSID == lastFSID_) {
		lastShader_->UpdateUniforms(vertType, VSID);
		return lastShader_;
	}

	lastFSID_ = FSID;

	Shader *fs = fsCache_.Get(FSID);
	if (!fs)	{
		// Fragment shader not in cache. Let's compile it.
		fs = CompileFragmentShader(FSID);
		fsCache_.Insert(FSID, fs);
		diskCacheDirty_ = true;
	}

	// Okay, we have both shaders. Let's see if there's a linked one.
	LinkedShader *ls = nullptr;

	u64 switchDirty = shaderSwitchDirtyUniforms_;
	for (auto iter = linkedShaderCache_.begin(); iter != linkedShaderCache_.end(); ++iter) {
		// Deferred dirtying! Let's see if we can make this even more clever later.
		iter->ls->dirtyUniforms |= switchDirty;

		if (iter->vs == vs && iter->fs == fs) {
			ls = iter->ls;
		}
	}
	shaderSwitchDirtyUniforms_ = 0;

	if (ls == nullptr) {
		_dbg_assert_(G3D, FSID.Bit(FS_BIT_LMODE) == VSID.Bit(VS_BIT_LMODE));
		_dbg_assert_(G3D, FSID.Bit(FS_BIT_DO_TEXTURE) == VSID.Bit(VS_BIT_DO_TEXTURE));
		_dbg_assert_(G3D, FSID.Bit(FS_BIT_ENABLE_FOG) == VSID.Bit(VS_BIT_ENABLE_FOG));
		_dbg_assert_(G3D, FSID.Bit(FS_BIT_FLATSHADE) == VSID.Bit(VS_BIT_FLATSHADE));

		// Check if we can link these.
		ls = new LinkedShader(render_, VSID, vs, FSID, fs, vs->UseHWTransform());
		ls->use(VSID);
		const LinkedShaderCacheEntry entry(vs, fs, ls);
		linkedShaderCache_.push_back(entry);
	} else {
		ls->use(VSID);
	}
	ls->UpdateUniforms(vertType, VSID);

	lastShader_ = ls;
	return ls;
}

std::string Shader::GetShaderString(DebugShaderStringType type, ShaderID id) const {
	switch (type) {
	case SHADER_STRING_SOURCE_CODE:
		return source_;
	case SHADER_STRING_SHORT_DESC:
		return isFragment_ ? FragmentShaderDesc(id) : VertexShaderDesc(id);
	default:
		return "N/A";
	}
}

std::vector<std::string> ShaderManagerGLES::DebugGetShaderIDs(DebugShaderType type) {
	std::string id;
	std::vector<std::string> ids;
	switch (type) {
	case SHADER_TYPE_VERTEX:
		{
			vsCache_.Iterate([&](const VShaderID &id, Shader *shader) {
				std::string idstr;
				id.ToString(&idstr);
				ids.push_back(idstr);
			});
		}
		break;
	case SHADER_TYPE_FRAGMENT:
		{
			fsCache_.Iterate([&](const FShaderID &id, Shader *shader) {
				std::string idstr;
				id.ToString(&idstr);
				ids.push_back(idstr);
			});
		}
		break;
	default:
		break;
	}
	return ids;
}

std::string ShaderManagerGLES::DebugGetShaderString(std::string id, DebugShaderType type, DebugShaderStringType stringType) {
	ShaderID shaderId;
	shaderId.FromString(id);
	switch (type) {
	case SHADER_TYPE_VERTEX:
	{
		Shader *vs = vsCache_.Get(VShaderID(shaderId));
		return vs ? vs->GetShaderString(stringType, shaderId) : "";
	}

	case SHADER_TYPE_FRAGMENT:
	{
		Shader *fs = fsCache_.Get(FShaderID(shaderId));
		return fs->GetShaderString(stringType, shaderId);
	}
	default:
		return "N/A";
	}
}

// Shader pseudo-cache.
//
// We simply store the IDs of the shaders used during gameplay. On next startup of
// the same game, we simply compile all the shaders from the start, so we don't have to
// compile them on the fly later. Ideally we would store the actual compiled shaders
// rather than just their IDs, but OpenGL does not support this, except for a few obscure
// vendor-specific extensions.
//
// If things like GPU supported features have changed since the last time, we discard the cache
// as sometimes these features might have an effect on the ID bits.

#define CACHE_HEADER_MAGIC 0x83277592
#define CACHE_VERSION 7
struct CacheHeader {
	uint32_t magic;
	uint32_t version;
	uint32_t featureFlags;
	uint32_t reserved;
	int numVertexShaders;
	int numFragmentShaders;
	int numLinkedPrograms;
};

void ShaderManagerGLES::Load(const std::string &filename) {
	File::IOFile f(filename, "rb");
	u64 sz = f.GetSize();
	if (!f.IsOpen()) {
		return;
	}
	CacheHeader header;
	if (!f.ReadArray(&header, 1)) {
		return;
	}
	if (header.magic != CACHE_HEADER_MAGIC || header.version != CACHE_VERSION || header.featureFlags != gstate_c.featureFlags) {
		return;
	}
	time_update();
	diskCachePending_.start = time_now_d();
	diskCachePending_.Clear();

	// Sanity check the file contents
	if (header.numFragmentShaders > 1000 || header.numVertexShaders > 1000 || header.numLinkedPrograms > 1000) {
		ERROR_LOG(G3D, "Corrupt shader cache file header, aborting.");
		return;
	}

	// Also make sure the size makes sense, in case there's corruption.
	u64 expectedSize = sizeof(header);
	expectedSize += header.numVertexShaders * sizeof(VShaderID);
	expectedSize += header.numFragmentShaders * sizeof(FShaderID);
	expectedSize += header.numLinkedPrograms * (sizeof(VShaderID) + sizeof(FShaderID));
	if (sz != expectedSize) {
		ERROR_LOG(G3D, "Shader cache file is wrong size: %lld instead of %lld", sz, expectedSize);
		return;
	}

	diskCachePending_.vert.resize(header.numVertexShaders);
	if (!f.ReadArray(&diskCachePending_.vert[0], header.numVertexShaders)) {
		diskCachePending_.vert.clear();
		return;
	}

	diskCachePending_.frag.resize(header.numFragmentShaders);
	if (!f.ReadArray(&diskCachePending_.frag[0], header.numFragmentShaders)) {
		diskCachePending_.vert.clear();
		diskCachePending_.frag.clear();
		return;
	}

	for (int i = 0; i < header.numLinkedPrograms; i++) {
		VShaderID vsid;
		FShaderID fsid;
		if (!f.ReadArray(&vsid, 1)) {
			return;
		}
		if (!f.ReadArray(&fsid, 1)) {
			return;
		}
		diskCachePending_.link.push_back(std::make_pair(vsid, fsid));
	}

	// Actual compilation happens in ContinuePrecompile(), called by GPU_GLES's IsReady.
	NOTICE_LOG(G3D, "Precompiling the shader cache from '%s'", filename.c_str());
	diskCacheDirty_ = false;
}

bool ShaderManagerGLES::ContinuePrecompile(float sliceTime) {
	auto &pending = diskCachePending_;
	if (pending.Done()) {
		return true;
	}

	PSP_SetLoading("Compiling shaders...");

	double start = real_time_now();
	// Let's try to keep it under sliceTime if possible.
	double end = start + sliceTime;

	for (size_t &i = pending.vertPos; i < pending.vert.size(); i++) {
		if (real_time_now() >= end) {
			// We'll finish later.
			return false;
		}

		const VShaderID &id = pending.vert[i];
		if (!vsCache_.Get(id)) {
			if (id.Bit(VS_BIT_IS_THROUGH) && id.Bit(VS_BIT_USE_HW_TRANSFORM)) {
				// Clearly corrupt, bailing.
				ERROR_LOG_REPORT(G3D, "Corrupt shader cache: Both IS_THROUGH and USE_HW_TRANSFORM set.");
				pending.Clear();
				return false;
			}

			Shader *vs = CompileVertexShader(id);
			if (vs->Failed()) {
				// Give up on using the cache, just bail. We can't safely create the fallback shaders here
				// without trying to deduce the vertType from the VSID.
				ERROR_LOG(G3D, "Failed to compile a vertex shader loading from cache. Skipping rest of shader cache.");
				delete vs;
				pending.Clear();
				return false;
			}
			vsCache_.Insert(id, vs);
		} else {
			WARN_LOG(G3D, "Duplicate vertex shader found in GL shader cache, ignoring");
		}
	}

	for (size_t &i = pending.fragPos; i < pending.frag.size(); i++) {
		if (real_time_now() >= end) {
			// We'll finish later.
			return false;
		}

		const FShaderID &id = pending.frag[i];
		if (!fsCache_.Get(id)) {
			fsCache_.Insert(id, CompileFragmentShader(id));
		} else {
			WARN_LOG(G3D, "Duplicate fragment shader found in GL shader cache, ignoring");
		}
	}

	for (size_t &i = pending.linkPos; i < pending.link.size(); i++) {
		if (real_time_now() >= end) {
			// We'll finish later.
			return false;
		}

		const VShaderID &vsid = pending.link[i].first;
		const FShaderID &fsid = pending.link[i].second;
		Shader *vs = vsCache_.Get(vsid);
		Shader *fs = fsCache_.Get(fsid);
		if (vs && fs) {
			LinkedShader *ls = new LinkedShader(render_, vsid, vs, fsid, fs, vs->UseHWTransform(), true);
			LinkedShaderCacheEntry entry(vs, fs, ls);
			linkedShaderCache_.push_back(entry);
		}
	}

	// Okay, finally done.  Time to report status.
	time_update();
	double finish = time_now_d();

	NOTICE_LOG(G3D, "Compiled and linked %d programs (%d vertex, %d fragment) in %0.1f milliseconds", (int)pending.link.size(), (int)pending.vert.size(), (int)pending.frag.size(), 1000 * (finish - pending.start));
	pending.Clear();

	return true;
}

void ShaderManagerGLES::Save(const std::string &filename) {
	if (!diskCacheDirty_) {
		return;
	}
	if (linkedShaderCache_.empty()) {
		return;
	}
	INFO_LOG(G3D, "Saving the shader cache to '%s'", filename.c_str());
	FILE *f = File::OpenCFile(filename, "wb");
	if (!f) {
		// Can't save, give up for now.
		diskCacheDirty_ = false;
		return;
	}
	CacheHeader header;
	header.magic = CACHE_HEADER_MAGIC;
	header.version = CACHE_VERSION;
	header.reserved = 0;
	header.featureFlags = gstate_c.featureFlags;
	header.numVertexShaders = GetNumVertexShaders();
	header.numFragmentShaders = GetNumFragmentShaders();
	header.numLinkedPrograms = GetNumPrograms();
	fwrite(&header, 1, sizeof(header), f);
	vsCache_.Iterate([&](const ShaderID &id, Shader *shader) {
		fwrite(&id, 1, sizeof(id), f);
	});
	fsCache_.Iterate([&](const ShaderID &id, Shader *shader) {
		fwrite(&id, 1, sizeof(id), f);
	});
	for (auto iter : linkedShaderCache_) {
		ShaderID vsid, fsid;
		vsCache_.Iterate([&](const ShaderID &id, Shader *shader) {
			if (iter.vs == shader)
				vsid = id;
		});
		fsCache_.Iterate([&](const ShaderID &id, Shader *shader) {
			if (iter.fs == shader)
				fsid = id;
		});
		fwrite(&vsid, 1, sizeof(vsid), f);
		fwrite(&fsid, 1, sizeof(fsid), f);
	}
	fclose(f);
	diskCacheDirty_ = false;
}<|MERGE_RESOLUTION|>--- conflicted
+++ resolved
@@ -111,17 +111,6 @@
 	queries.push_back({ &u_depthRange, "u_depthRange" });
 
 	// Lighting, texturing
-<<<<<<< HEAD
-	u_ambient = glGetUniformLocation(program, "u_ambient");
-	u_matambientalpha = glGetUniformLocation(program, "u_matambientalpha");
-	u_matdiffuse = glGetUniformLocation(program, "u_matdiffuse");
-	u_matspecular = glGetUniformLocation(program, "u_matspecular");
-	u_matemissive = glGetUniformLocation(program, "u_matemissive");
-	u_uvscaleoffset = glGetUniformLocation(program, "u_uvscaleoffset");
-	u_texclamp = glGetUniformLocation(program, "u_texclamp");
-	u_texclampoff = glGetUniformLocation(program, "u_texclampoff");
-	u_guardband = glGetUniformLocation(program, "u_guardband");
-=======
 	queries.push_back({ &u_ambient, "u_ambient" });
 	queries.push_back({ &u_matambientalpha, "u_matambientalpha" });
 	queries.push_back({ &u_matdiffuse, "u_matdiffuse" });
@@ -130,7 +119,7 @@
 	queries.push_back({ &u_uvscaleoffset, "u_uvscaleoffset" });
 	queries.push_back({ &u_texclamp, "u_texclamp" });
 	queries.push_back({ &u_texclampoff, "u_texclampoff" });
->>>>>>> 7761d236
+	queries.push_back({ &u_guardband, "u_guardband" });
 
 	for (int i = 0; i < 4; i++) {
 		static const char * const lightPosNames[4] = { "u_lightpos0", "u_lightpos1", "u_lightpos2", "u_lightpos3", };
@@ -449,7 +438,7 @@
 	if (dirty & DIRTY_GUARDBAND) {
 		float gb[4];
 		ComputeGuardband(gb, 0.0f);
-		SetFloatUniform4(u_guardband, gb);
+		SetFloatUniform4(render_, &u_guardband, gb);
 	}
 
 	if ((dirty & DIRTY_DEPTHRANGE) && u_depthRange != -1) {
