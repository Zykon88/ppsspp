// Copyright (c) 2012- PPSSPP Project.

// This program is free software: you can redistribute it and/or modify
// it under the terms of the GNU General Public License as published by
// the Free Software Foundation, version 2.0 or later versions.

// This program is distributed in the hope that it will be useful,
// but WITHOUT ANY WARRANTY; without even the implied warranty of
// MERCHANTABILITY or FITNESS FOR A PARTICULAR PURPOSE.  See the
// GNU General Public License 2.0 for more details.

// A copy of the GPL 2.0 should have been included with the program.
// If not, see http://www.gnu.org/licenses/

// Official git repository and contact information can be found at
// https://github.com/hrydgard/ppsspp and http://www.ppsspp.org/.

#include "base/logging.h"
#include "base/timeutil.h"

#include "Common/MemoryUtil.h"
#include "Core/MemMap.h"
#include "Core/Host.h"
#include "Core/System.h"
#include "Core/Reporting.h"
#include "Core/Config.h"
#include "Core/CoreTiming.h"

#include "gfx/gl_debug_log.h"
#include "profiler/profiler.h"

#include "GPU/Math3D.h"
#include "GPU/GPUState.h"
#include "GPU/ge_constants.h"

#include "GPU/Common/TextureDecoder.h"
#include "GPU/Common/SplineCommon.h"
#include "GPU/Common/VertexDecoderCommon.h"
#include "GPU/Common/SoftwareTransformCommon.h"
#include "GPU/GLES/FragmentTestCacheGLES.h"
#include "GPU/GLES/StateMappingGLES.h"
#include "GPU/GLES/TextureCacheGLES.h"
#include "GPU/GLES/DrawEngineGLES.h"
#include "GPU/GLES/ShaderManagerGLES.h"
#include "GPU/GLES/GPU_GLES.h"

const GLuint glprim[8] = {
	GL_POINTS,
	GL_LINES,
	GL_LINE_STRIP,
	GL_TRIANGLES,
	GL_TRIANGLE_STRIP,
	GL_TRIANGLE_FAN,
	GL_TRIANGLES,
	// Rectangles need to be expanded into triangles.
};

enum {
	TRANSFORMED_VERTEX_BUFFER_SIZE = VERTEX_BUFFER_MAX * sizeof(TransformedVertex)
};

#define VERTEXCACHE_DECIMATION_INTERVAL 17
#define VERTEXCACHE_NAME_DECIMATION_INTERVAL 41
#define VERTEXCACHE_NAME_DECIMATION_MAX 100
#define VERTEXCACHE_NAME_CACHE_SIZE 64
#define VERTEXCACHE_NAME_CACHE_FULL_BYTES (1024 * 1024)
#define VERTEXCACHE_NAME_CACHE_MAX_AGE 120

enum { VAI_KILL_AGE = 120, VAI_UNRELIABLE_KILL_AGE = 240, VAI_UNRELIABLE_KILL_MAX = 4 };

DrawEngineGLES::DrawEngineGLES(Draw::DrawContext *draw) : vai_(256), draw_(draw), inputLayoutMap_(16) {
	render_ = (GLRenderManager *)draw_->GetNativeObject(Draw::NativeObject::RENDER_MANAGER);

	decOptions_.expandAllWeightsToFloat = false;
	decOptions_.expand8BitNormalsToFloat = false;

	decimationCounter_ = VERTEXCACHE_DECIMATION_INTERVAL;
	bufferDecimationCounter_ = VERTEXCACHE_NAME_DECIMATION_INTERVAL;
	// Allocate nicely aligned memory. Maybe graphics drivers will
	// appreciate it.
	// All this is a LOT of memory, need to see if we can cut down somehow.
	decoded = (u8 *)AllocateMemoryPages(DECODED_VERTEX_BUFFER_SIZE, MEM_PROT_READ | MEM_PROT_WRITE);
	decIndex = (u16 *)AllocateMemoryPages(DECODED_INDEX_BUFFER_SIZE, MEM_PROT_READ | MEM_PROT_WRITE);
	splineBuffer = (u8 *)AllocateMemoryPages(SPLINE_BUFFER_SIZE, MEM_PROT_READ | MEM_PROT_WRITE);

	indexGen.Setup(decIndex);

	InitDeviceObjects();

	tessDataTransfer = new TessellationDataTransferGLES(render_);
}

DrawEngineGLES::~DrawEngineGLES() {
	DestroyDeviceObjects();
	FreeMemoryPages(decoded, DECODED_VERTEX_BUFFER_SIZE);
	FreeMemoryPages(decIndex, DECODED_INDEX_BUFFER_SIZE);
	FreeMemoryPages(splineBuffer, SPLINE_BUFFER_SIZE);

	delete tessDataTransfer;
}

void DrawEngineGLES::DeviceLost() {
	DestroyDeviceObjects();
}

void DrawEngineGLES::DeviceRestore(Draw::DrawContext *draw) {
	draw_ = draw;
	render_ = (GLRenderManager *)draw_->GetNativeObject(Draw::NativeObject::RENDER_MANAGER);
	InitDeviceObjects();
}

void DrawEngineGLES::InitDeviceObjects() {
	_assert_msg_(G3D, render_ != nullptr, "Render manager must be set");

	for (int i = 0; i < GLRenderManager::MAX_INFLIGHT_FRAMES; i++) {
		frameData_[i].pushVertex = render_->CreatePushBuffer(i, GL_ARRAY_BUFFER, 1024 * 1024);
		frameData_[i].pushIndex = render_->CreatePushBuffer(i, GL_ELEMENT_ARRAY_BUFFER, 256 * 1024);
	}

	int vertexSize = sizeof(TransformedVertex);
	std::vector<GLRInputLayout::Entry> entries;
	entries.push_back({ ATTR_POSITION, 4, GL_FLOAT, GL_FALSE, vertexSize, 0 });
	entries.push_back({ ATTR_TEXCOORD, 3, GL_FLOAT, GL_FALSE, vertexSize, offsetof(TransformedVertex, u) });
	entries.push_back({ ATTR_COLOR0, 4, GL_UNSIGNED_BYTE, GL_TRUE, vertexSize, offsetof(TransformedVertex, color0) });
	entries.push_back({ ATTR_COLOR1, 3, GL_UNSIGNED_BYTE, GL_TRUE, vertexSize, offsetof(TransformedVertex, color1) });
	softwareInputLayout_ = render_->CreateInputLayout(entries);
}

void DrawEngineGLES::DestroyDeviceObjects() {
	// Beware: this could be called twice in a row, sometimes.
	for (int i = 0; i < GLRenderManager::MAX_INFLIGHT_FRAMES; i++) {
		if (!frameData_[i].pushVertex && !frameData_[i].pushIndex)
			continue;

		if (frameData_[i].pushVertex)
			render_->DeletePushBuffer(frameData_[i].pushVertex);
		if (frameData_[i].pushIndex)
			render_->DeletePushBuffer(frameData_[i].pushIndex);
		frameData_[i].pushVertex = nullptr;
		frameData_[i].pushIndex = nullptr;
	}

	ClearTrackedVertexArrays();

	if (softwareInputLayout_)
		render_->DeleteInputLayout(softwareInputLayout_);
	softwareInputLayout_ = nullptr;

	ClearInputLayoutMap();
}

void DrawEngineGLES::ClearInputLayoutMap() {
	inputLayoutMap_.Iterate([&](const uint32_t &key, GLRInputLayout *il) {
		render_->DeleteInputLayout(il);
	});
	inputLayoutMap_.Clear();
}

void DrawEngineGLES::BeginFrame() {
	FrameData &frameData = frameData_[render_->GetCurFrame()];
	render_->BeginPushBuffer(frameData.pushIndex);
	render_->BeginPushBuffer(frameData.pushVertex);
}

void DrawEngineGLES::EndFrame() {
	FrameData &frameData = frameData_[render_->GetCurFrame()];
	render_->EndPushBuffer(frameData.pushIndex);
	render_->EndPushBuffer(frameData.pushVertex);
	tessDataTransfer->EndFrame();
}

struct GlTypeInfo {
	u16 type;
	u8 count;
	u8 normalized;
};

static const GlTypeInfo GLComp[] = {
	{0}, // 	DEC_NONE,
	{GL_FLOAT, 1, GL_FALSE}, // 	DEC_FLOAT_1,
	{GL_FLOAT, 2, GL_FALSE}, // 	DEC_FLOAT_2,
	{GL_FLOAT, 3, GL_FALSE}, // 	DEC_FLOAT_3,
	{GL_FLOAT, 4, GL_FALSE}, // 	DEC_FLOAT_4,
	{GL_BYTE, 4, GL_TRUE}, // 	DEC_S8_3,
	{GL_SHORT, 4, GL_TRUE},// 	DEC_S16_3,
	{GL_UNSIGNED_BYTE, 1, GL_TRUE},// 	DEC_U8_1,
	{GL_UNSIGNED_BYTE, 2, GL_TRUE},// 	DEC_U8_2,
	{GL_UNSIGNED_BYTE, 3, GL_TRUE},// 	DEC_U8_3,
	{GL_UNSIGNED_BYTE, 4, GL_TRUE},// 	DEC_U8_4,
	{GL_UNSIGNED_SHORT, 1, GL_TRUE},// 	DEC_U16_1,
	{GL_UNSIGNED_SHORT, 2, GL_TRUE},// 	DEC_U16_2,
	{GL_UNSIGNED_SHORT, 3, GL_TRUE},// 	DEC_U16_3,
	{GL_UNSIGNED_SHORT, 4, GL_TRUE},// 	DEC_U16_4,
};

static inline void VertexAttribSetup(int attrib, int fmt, int stride, int offset, std::vector<GLRInputLayout::Entry> &entries) {
	if (fmt) {
		const GlTypeInfo &type = GLComp[fmt];
		GLRInputLayout::Entry entry;
		entry.offset = offset;
		entry.location = attrib;
		entry.normalized = type.normalized;
		entry.type = type.type;
		entry.stride = stride;
		entry.count = type.count;
		entries.push_back(entry);
	}
}

// TODO: Use VBO and get rid of the vertexData pointers - with that, we will supply only offsets
GLRInputLayout *DrawEngineGLES::SetupDecFmtForDraw(LinkedShader *program, const DecVtxFormat &decFmt) {
	uint32_t key = decFmt.id;
	GLRInputLayout *inputLayout = inputLayoutMap_.Get(key);
	if (inputLayout) {
		return inputLayout;
	}

	std::vector<GLRInputLayout::Entry> entries;
	VertexAttribSetup(ATTR_W1, decFmt.w0fmt, decFmt.stride, decFmt.w0off, entries);
	VertexAttribSetup(ATTR_W2, decFmt.w1fmt, decFmt.stride, decFmt.w1off, entries);
	VertexAttribSetup(ATTR_TEXCOORD, decFmt.uvfmt, decFmt.stride, decFmt.uvoff, entries);
	VertexAttribSetup(ATTR_COLOR0, decFmt.c0fmt, decFmt.stride, decFmt.c0off, entries);
	VertexAttribSetup(ATTR_COLOR1, decFmt.c1fmt, decFmt.stride, decFmt.c1off, entries);
	VertexAttribSetup(ATTR_NORMAL, decFmt.nrmfmt, decFmt.stride, decFmt.nrmoff, entries);
	VertexAttribSetup(ATTR_POSITION, decFmt.posfmt, decFmt.stride, decFmt.posoff, entries);

	inputLayout = render_->CreateInputLayout(entries);
	inputLayoutMap_.Insert(key, inputLayout);
	return inputLayout;
}

void DrawEngineGLES::DecodeVertsToPushBuffer(GLPushBuffer *push, uint32_t *bindOffset, GLRBuffer **buf) {
	u8 *dest = decoded;

	// Figure out how much pushbuffer space we need to allocate.
	if (push) {
		int vertsToDecode = ComputeNumVertsToDecode();
		dest = (u8 *)push->Push(vertsToDecode * dec_->GetDecVtxFmt().stride, bindOffset, buf);
	}
	DecodeVerts(dest);
}

void DrawEngineGLES::MarkUnreliable(VertexArrayInfo *vai) {
	vai->status = VertexArrayInfo::VAI_UNRELIABLE;
	if (vai->vbo) {
		render_->DeleteBuffer(vai->vbo);
		vai->vbo = 0;
	}
	if (vai->ebo) {
		render_->DeleteBuffer(vai->ebo);
		vai->ebo = 0;
	}
}

void DrawEngineGLES::ClearTrackedVertexArrays() {
	vai_.Iterate([&](uint32_t hash, VertexArrayInfo *vai){
		FreeVertexArray(vai);
		delete vai;
	});
	vai_.Clear();
}

void DrawEngineGLES::DecimateTrackedVertexArrays() {
	if (--decimationCounter_ <= 0) {
		decimationCounter_ = VERTEXCACHE_DECIMATION_INTERVAL;
	} else {
		return;
	}

	const int threshold = gpuStats.numFlips - VAI_KILL_AGE;
	const int unreliableThreshold = gpuStats.numFlips - VAI_UNRELIABLE_KILL_AGE;
	int unreliableLeft = VAI_UNRELIABLE_KILL_MAX;
	vai_.Iterate([&](uint32_t hash, VertexArrayInfo *vai) {
		bool kill;
		if (vai->status == VertexArrayInfo::VAI_UNRELIABLE) {
			// We limit killing unreliable so we don't rehash too often.
			kill = vai->lastFrame < unreliableThreshold && --unreliableLeft >= 0;
		} else {
			kill = vai->lastFrame < threshold;
		}
		if (kill) {
			FreeVertexArray(vai);
			delete vai;
			vai_.Remove(hash);
		}
	});
	vai_.Maintain();
}

void DrawEngineGLES::FreeVertexArray(VertexArrayInfo *vai) {
	if (vai->vbo) {
		render_->DeleteBuffer(vai->vbo);
		vai->vbo = nullptr;
	}
	if (vai->ebo) {
		render_->DeleteBuffer(vai->ebo);
		vai->ebo = nullptr;
	}
}

void DrawEngineGLES::DoFlush() {
	PROFILE_THIS_SCOPE("flush");

	FrameData &frameData = frameData_[render_->GetCurFrame()];
	
	gpuStats.numFlushes++;
	gpuStats.numTrackedVertexArrays = (int)vai_.size();

	bool textureNeedsApply = false;
	if (gstate_c.IsDirty(DIRTY_TEXTURE_IMAGE | DIRTY_TEXTURE_PARAMS) && !gstate.isModeClear() && gstate.isTextureMapEnabled()) {
		textureCache_->SetTexture();
		gstate_c.Clean(DIRTY_TEXTURE_IMAGE | DIRTY_TEXTURE_PARAMS);
		textureNeedsApply = true;
<<<<<<< HEAD
	} else if (g_Config.bDirtyClearRSelf && gstate.getTextureAddress(0) == ((gstate.getFrameBufRawAddress() | 0x04000000) & 0x3FFFFFFF)) {
=======
	} else if (gstate.getTextureAddress(0) == ((gstate.getFrameBufRawAddress() | 0x04000000) & 0x3FFFFFFF)) {
>>>>>>> 7e14a618
		// This catches the case of clearing a texture.
		gstate_c.Dirty(DIRTY_TEXTURE_IMAGE);
	}

	GEPrimitiveType prim = prevPrim_;

	VShaderID vsid;
	Shader *vshader = shaderManager_->ApplyVertexShader(prim, lastVType_, &vsid);

	GLRBuffer *vertexBuffer = nullptr;
	GLRBuffer *indexBuffer = nullptr;
	uint32_t vertexBufferOffset = 0;
	uint32_t indexBufferOffset = 0;

	if (vshader->UseHWTransform()) {
		int vertexCount = 0;
		bool useElements = true;

		// Cannot cache vertex data with morph enabled.
		bool useCache = g_Config.bVertexCache && !(lastVType_ & GE_VTYPE_MORPHCOUNT_MASK);
		// Also avoid caching when software skinning.
		if (g_Config.bSoftwareSkinning && (lastVType_ & GE_VTYPE_WEIGHT_MASK))
			useCache = false;

		// TEMPORARY
		useCache = false;

		if (useCache) {
			u32 id = dcid_ ^ gstate.getUVGenMode();  // This can have an effect on which UV decoder we need to use! And hence what the decoded data will look like. See #9263
			VertexArrayInfo *vai = vai_.Get(id);
			if (!vai) {
				vai = new VertexArrayInfo();
				vai_.Insert(id, vai);
			}

			switch (vai->status) {
			case VertexArrayInfo::VAI_NEW:
				{
					// Haven't seen this one before.
					ReliableHashType dataHash = ComputeHash();
					vai->hash = dataHash;
					vai->minihash = ComputeMiniHash();
					vai->status = VertexArrayInfo::VAI_HASHING;
					vai->drawsUntilNextFullHash = 0;
					DecodeVerts(decoded); // writes to indexGen
					vai->numVerts = indexGen.VertexCount();
					vai->prim = indexGen.Prim();
					vai->maxIndex = indexGen.MaxIndex();
					vai->flags = gstate_c.vertexFullAlpha ? VAI_FLAG_VERTEXFULLALPHA : 0;

					goto rotateVBO;
				}

				// Hashing - still gaining confidence about the buffer.
				// But if we get this far it's likely to be worth creating a vertex buffer.
			case VertexArrayInfo::VAI_HASHING:
				{
					vai->numDraws++;
					if (vai->lastFrame != gpuStats.numFlips) {
						vai->numFrames++;
					}
					if (vai->drawsUntilNextFullHash == 0) {
						// Let's try to skip a full hash if mini would fail.
						const u32 newMiniHash = ComputeMiniHash();
						ReliableHashType newHash = vai->hash;
						if (newMiniHash == vai->minihash) {
							newHash = ComputeHash();
						}
						if (newMiniHash != vai->minihash || newHash != vai->hash) {
							MarkUnreliable(vai);
							DecodeVerts(decoded);
							goto rotateVBO;
						}
						if (vai->numVerts > 64) {
							// exponential backoff up to 16 draws, then every 32
							vai->drawsUntilNextFullHash = std::min(32, vai->numFrames);
						} else {
							// Lower numbers seem much more likely to change.
							vai->drawsUntilNextFullHash = 0;
						}
						// TODO: tweak
						//if (vai->numFrames > 1000) {
						//	vai->status = VertexArrayInfo::VAI_RELIABLE;
						//}
					} else {
						vai->drawsUntilNextFullHash--;
						u32 newMiniHash = ComputeMiniHash();
						if (newMiniHash != vai->minihash) {
							MarkUnreliable(vai);
							DecodeVerts(decoded);
							goto rotateVBO;
						}
					}

					if (vai->vbo == 0) {
						DecodeVerts(decoded);
						vai->numVerts = indexGen.VertexCount();
						vai->prim = indexGen.Prim();
						vai->maxIndex = indexGen.MaxIndex();
						vai->flags = gstate_c.vertexFullAlpha ? VAI_FLAG_VERTEXFULLALPHA : 0;
						useElements = !indexGen.SeenOnlyPurePrims();
						if (!useElements && indexGen.PureCount()) {
							vai->numVerts = indexGen.PureCount();
						}

						_dbg_assert_msg_(G3D, gstate_c.vertBounds.minV >= gstate_c.vertBounds.maxV, "Should not have checked UVs when caching.");

						size_t vsz = dec_->GetDecVtxFmt().stride * indexGen.MaxIndex();
						vai->vbo = render_->CreateBuffer(GL_ARRAY_BUFFER, vsz, GL_STATIC_DRAW);
						render_->BufferSubdata(vai->vbo, 0, vsz, decoded);
						// If there's only been one primitive type, and it's either TRIANGLES, LINES or POINTS,
						// there is no need for the index buffer we built. We can then use glDrawArrays instead
						// for a very minor speed boost.
						if (useElements) {
							size_t esz = sizeof(short) * indexGen.VertexCount();
							vai->ebo = render_->CreateBuffer(GL_ARRAY_BUFFER, esz, GL_STATIC_DRAW);
							render_->BufferSubdata(vai->ebo, 0, esz, (uint8_t *)decIndex, false);
						} else {
							vai->ebo = 0;
							render_->BindIndexBuffer(vai->ebo);
						}
					} else {
						gpuStats.numCachedDrawCalls++;
						useElements = vai->ebo ? true : false;
						gpuStats.numCachedVertsDrawn += vai->numVerts;
						gstate_c.vertexFullAlpha = vai->flags & VAI_FLAG_VERTEXFULLALPHA;
					}
					vertexBuffer = vai->vbo;
					indexBuffer = vai->ebo;
					vertexCount = vai->numVerts;
					prim = static_cast<GEPrimitiveType>(vai->prim);
					break;
				}

				// Reliable - we don't even bother hashing anymore. Right now we don't go here until after a very long time.
			case VertexArrayInfo::VAI_RELIABLE:
				{
					vai->numDraws++;
					if (vai->lastFrame != gpuStats.numFlips) {
						vai->numFrames++;
					}
					gpuStats.numCachedDrawCalls++;
					gpuStats.numCachedVertsDrawn += vai->numVerts;
					vertexBuffer = vai->vbo;
					indexBuffer = vai->ebo;
					vertexCount = vai->numVerts;
					prim = static_cast<GEPrimitiveType>(vai->prim);

					gstate_c.vertexFullAlpha = vai->flags & VAI_FLAG_VERTEXFULLALPHA;
					break;
				}

			case VertexArrayInfo::VAI_UNRELIABLE:
				{
					vai->numDraws++;
					if (vai->lastFrame != gpuStats.numFlips) {
						vai->numFrames++;
					}
					DecodeVerts(decoded);
					goto rotateVBO;
				}
			}

			vai->lastFrame = gpuStats.numFlips;
		} else {
			if (g_Config.bSoftwareSkinning && (lastVType_ & GE_VTYPE_WEIGHT_MASK)) {
				// If software skinning, we've already predecoded into "decoded". So push that content.
				size_t size = decodedVerts_ * dec_->GetDecVtxFmt().stride;
				u8 *dest = (u8 *)frameData.pushVertex->Push(size, &vertexBufferOffset, &vertexBuffer);
				memcpy(dest, decoded, size);
			} else {
				// Decode directly into the pushbuffer
				DecodeVertsToPushBuffer(frameData.pushVertex, &vertexBufferOffset, &vertexBuffer);
			}

rotateVBO:
			gpuStats.numUncachedVertsDrawn += indexGen.VertexCount();
			useElements = !indexGen.SeenOnlyPurePrims();
			vertexCount = indexGen.VertexCount();
			if (!useElements && indexGen.PureCount()) {
				vertexCount = indexGen.PureCount();
			}
			prim = indexGen.Prim();
		}

		VERBOSE_LOG(G3D, "Flush prim %i! %i verts in one go", prim, vertexCount);
		bool hasColor = (lastVType_ & GE_VTYPE_COL_MASK) != GE_VTYPE_COL_NONE;
		if (gstate.isModeThrough()) {
			gstate_c.vertexFullAlpha = gstate_c.vertexFullAlpha && (hasColor || gstate.getMaterialAmbientA() == 255);
		} else {
			gstate_c.vertexFullAlpha = gstate_c.vertexFullAlpha && ((hasColor && (gstate.materialupdate & 1)) || gstate.getMaterialAmbientA() == 255) && (!gstate.isLightingEnabled() || gstate.getAmbientA() == 255);
		}

		if (textureNeedsApply)
			textureCache_->ApplyTexture();

		// Need to ApplyDrawState after ApplyTexture because depal can launch a render pass and that wrecks the state.
		ApplyDrawState(prim);
		ApplyDrawStateLate(false, 0);
		
		LinkedShader *program = shaderManager_->ApplyFragmentShader(vsid, vshader, lastVType_, prim);
		GLRInputLayout *inputLayout = SetupDecFmtForDraw(program, dec_->GetDecVtxFmt());
		render_->BindVertexBuffer(inputLayout, vertexBuffer, vertexBufferOffset);
		if (useElements) {
			if (!indexBuffer) {
				indexBufferOffset = (uint32_t)frameData.pushIndex->Push(decIndex, sizeof(uint16_t) * indexGen.VertexCount(), &indexBuffer);
				render_->BindIndexBuffer(indexBuffer);
			}
			if (gstate_c.bezier || gstate_c.spline)
				render_->DrawIndexed(glprim[prim], vertexCount, GL_UNSIGNED_SHORT, (GLvoid*)(intptr_t)indexBufferOffset, numPatches);
			else
				render_->DrawIndexed(glprim[prim], vertexCount, GL_UNSIGNED_SHORT, (GLvoid*)(intptr_t)indexBufferOffset);
		} else {
			render_->Draw(glprim[prim], 0, vertexCount);
		}
	} else {
		DecodeVerts(decoded);
		bool hasColor = (lastVType_ & GE_VTYPE_COL_MASK) != GE_VTYPE_COL_NONE;
		if (gstate.isModeThrough()) {
			gstate_c.vertexFullAlpha = gstate_c.vertexFullAlpha && (hasColor || gstate.getMaterialAmbientA() == 255);
		} else {
			gstate_c.vertexFullAlpha = gstate_c.vertexFullAlpha && ((hasColor && (gstate.materialupdate & 1)) || gstate.getMaterialAmbientA() == 255) && (!gstate.isLightingEnabled() || gstate.getAmbientA() == 255);
		}

		gpuStats.numUncachedVertsDrawn += indexGen.VertexCount();
		prim = indexGen.Prim();
		// Undo the strip optimization, not supported by the SW code yet.
		if (prim == GE_PRIM_TRIANGLE_STRIP)
			prim = GE_PRIM_TRIANGLES;

		TransformedVertex *drawBuffer = NULL;
		int numTrans;
		bool drawIndexed = false;
		u16 *inds = decIndex;
		SoftwareTransformResult result{};
		// TODO: Keep this static?  Faster than repopulating?
		SoftwareTransformParams params{};
		params.decoded = decoded;
		params.transformed = transformed;
		params.transformedExpanded = transformedExpanded;
		params.fbman = framebufferManager_;
		params.texCache = textureCache_;
		params.allowClear = true;
		params.allowSeparateAlphaClear = true;
		params.provokeFlatFirst = false;

		int maxIndex = indexGen.MaxIndex();
		int vertexCount = indexGen.VertexCount();

		// TODO: Split up into multiple draw calls for GLES 2.0 where you can't guarantee support for more than 0x10000 verts.
#if defined(MOBILE_DEVICE)
		if (vertexCount > 0x10000 / 3)
			vertexCount = 0x10000 / 3;
#endif
		SoftwareTransform(
			prim, vertexCount,
			dec_->VertexType(), inds, GE_VTYPE_IDX_16BIT, dec_->GetDecVtxFmt(),
			maxIndex, drawBuffer, numTrans, drawIndexed, &params, &result);

		if (textureNeedsApply)
			textureCache_->ApplyTexture();

		ApplyDrawState(prim);
		ApplyDrawStateLate(result.setStencil, result.stencilValue);

		LinkedShader *program = shaderManager_->ApplyFragmentShader(vsid, vshader, lastVType_, prim);

		if (result.action == SW_DRAW_PRIMITIVES) {
			const int vertexSize = sizeof(transformed[0]);

			bool doTextureProjection = gstate.getUVGenMode() == GE_TEXMAP_TEXTURE_MATRIX;

			if (drawIndexed) {
				vertexBufferOffset = (uint32_t)frameData.pushVertex->Push(drawBuffer, maxIndex * sizeof(TransformedVertex), &vertexBuffer);
				indexBufferOffset = (uint32_t)frameData.pushIndex->Push(inds, sizeof(uint16_t) * numTrans, &indexBuffer);
				render_->BindVertexBuffer(softwareInputLayout_, vertexBuffer, vertexBufferOffset);
				render_->BindIndexBuffer(indexBuffer);
				render_->DrawIndexed(glprim[prim], numTrans, GL_UNSIGNED_SHORT, (void *)(intptr_t)indexBufferOffset);
			} else {
				vertexBufferOffset = (uint32_t)frameData.pushVertex->Push(drawBuffer, numTrans * sizeof(TransformedVertex), &vertexBuffer);
				render_->BindVertexBuffer(softwareInputLayout_, vertexBuffer, vertexBufferOffset);
				render_->Draw(glprim[prim], 0, numTrans);
			}
		} else if (result.action == SW_CLEAR) {
			u32 clearColor = result.color;
			float clearDepth = result.depth;

			bool colorMask = gstate.isClearModeColorMask();
			bool alphaMask = gstate.isClearModeAlphaMask();
			bool depthMask = gstate.isClearModeDepthMask();
			if (depthMask) {
				framebufferManager_->SetDepthUpdated();
			}

			GLbitfield target = 0;
			// Without this, we will clear RGB when clearing stencil, which breaks games.
			uint8_t rgbaMask = (colorMask ? 7 : 0) | (alphaMask ? 8 : 0);
			if (colorMask || alphaMask) target |= GL_COLOR_BUFFER_BIT;
			if (alphaMask) target |= GL_STENCIL_BUFFER_BIT;
			if (depthMask) target |= GL_DEPTH_BUFFER_BIT;

			int scissorX1 = gstate.getScissorX1();
			int scissorY1 = gstate.getScissorY1();
			int scissorX2 = gstate.getScissorX2() + 1;
			int scissorY2 = gstate.getScissorY2() + 1;

			render_->Clear(clearColor, clearDepth, clearColor >> 24, target, rgbaMask, vpAndScissor.scissorX, vpAndScissor.scissorY, vpAndScissor.scissorW, vpAndScissor.scissorH);
			framebufferManager_->SetColorUpdated(gstate_c.skipDrawReason);
			framebufferManager_->SetSafeSize(scissorX2, scissorY2);

			if (g_Config.bBlockTransferGPU && (gstate_c.featureFlags & GPU_USE_CLEAR_RAM_HACK) && colorMask && (alphaMask || gstate.FrameBufFormat() == GE_FORMAT_565)) {
				framebufferManager_->ApplyClearToMemory(scissorX1, scissorY1, scissorX2, scissorY2, clearColor);
			}
			gstate_c.Dirty(DIRTY_BLEND_STATE);  // Make sure the color mask gets re-applied.
		}
	}

	gpuStats.numDrawCalls += numDrawCalls;
	gpuStats.numVertsSubmitted += vertexCountInDrawCalls_;

	indexGen.Reset();
	decodedVerts_ = 0;
	numDrawCalls = 0;
	vertexCountInDrawCalls_ = 0;
	decodeCounter_ = 0;
	dcid_ = 0;
	prevPrim_ = GE_PRIM_INVALID;
	gstate_c.vertexFullAlpha = true;
	framebufferManager_->SetColorUpdated(gstate_c.skipDrawReason);

	// Now seems as good a time as any to reset the min/max coords, which we may examine later.
	gstate_c.vertBounds.minU = 512;
	gstate_c.vertBounds.minV = 512;
	gstate_c.vertBounds.maxU = 0;
	gstate_c.vertBounds.maxV = 0;

#ifndef MOBILE_DEVICE
	host->GPUNotifyDraw();
#endif
}

bool DrawEngineGLES::IsCodePtrVertexDecoder(const u8 *ptr) const {
	return decJitCache_->IsInSpace(ptr);
}

void DrawEngineGLES::TessellationDataTransferGLES::SendDataToShader(const float *pos, const float *tex, const float *col, int size, bool hasColor, bool hasTexCoords) {
	// Removed the 1D texture support, it's unlikely to be relevant for performance.
	if (data_tex[0])
		renderManager_->DeleteTexture(data_tex[0]);
	uint8_t *pos_data = new uint8_t[size * sizeof(float) * 4];
	memcpy(pos_data, pos, size * sizeof(float) * 4);
	data_tex[0] = renderManager_->CreateTexture(GL_TEXTURE_2D);
	renderManager_->TextureImage(data_tex[0], 0, size, 1, GL_RGBA32F, GL_RGBA, GL_FLOAT, pos_data, GLRAllocType::NEW, false);
	renderManager_->FinalizeTexture(data_tex[0], 0, false);
	renderManager_->BindTexture(TEX_SLOT_SPLINE_POS, data_tex[0]);

	// Texcoords
	if (hasTexCoords) {
		if (data_tex[1])
			renderManager_->DeleteTexture(data_tex[1]);
		uint8_t *tex_data = new uint8_t[size * sizeof(float) * 4];
		memcpy(tex_data, tex, size * sizeof(float) * 4);
		data_tex[1] = renderManager_->CreateTexture(GL_TEXTURE_2D);
		renderManager_->TextureImage(data_tex[1], 0, size, 1, GL_RGBA32F, GL_RGBA, GL_FLOAT, tex_data, GLRAllocType::NEW, false);
		renderManager_->FinalizeTexture(data_tex[1], 0, false);
		renderManager_->BindTexture(TEX_SLOT_SPLINE_NRM, data_tex[1]);
	}

	if (data_tex[2])
		renderManager_->DeleteTexture(data_tex[2]);
	data_tex[2] = renderManager_->CreateTexture(GL_TEXTURE_2D);
	int sizeColor = hasColor ? size : 1;
	uint8_t *col_data = new uint8_t[sizeColor * sizeof(float) * 4];
	memcpy(col_data, col, sizeColor * sizeof(float) * 4);

	renderManager_->TextureImage(data_tex[2], 0, sizeColor, 1, GL_RGBA32F, GL_RGBA, GL_FLOAT, col_data, GLRAllocType::NEW, false);
	renderManager_->FinalizeTexture(data_tex[2], 0, false);
	renderManager_->BindTexture(TEX_SLOT_SPLINE_COL, data_tex[2]);
}

void DrawEngineGLES::TessellationDataTransferGLES::EndFrame() {
	for (int i = 0; i < 3; i++) {
		if (data_tex[i]) {
			renderManager_->DeleteTexture(data_tex[i]);
			data_tex[i] = nullptr;
		}
	}
}<|MERGE_RESOLUTION|>--- conflicted
+++ resolved
@@ -311,11 +311,7 @@
 		textureCache_->SetTexture();
 		gstate_c.Clean(DIRTY_TEXTURE_IMAGE | DIRTY_TEXTURE_PARAMS);
 		textureNeedsApply = true;
-<<<<<<< HEAD
 	} else if (g_Config.bDirtyClearRSelf && gstate.getTextureAddress(0) == ((gstate.getFrameBufRawAddress() | 0x04000000) & 0x3FFFFFFF)) {
-=======
-	} else if (gstate.getTextureAddress(0) == ((gstate.getFrameBufRawAddress() | 0x04000000) & 0x3FFFFFFF)) {
->>>>>>> 7e14a618
 		// This catches the case of clearing a texture.
 		gstate_c.Dirty(DIRTY_TEXTURE_IMAGE);
 	}
