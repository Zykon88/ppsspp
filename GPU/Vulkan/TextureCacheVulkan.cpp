--- conflicted
+++ resolved
@@ -787,11 +787,7 @@
 	}
 
 	if (scaleFactor != 1) {
-<<<<<<< HEAD
-		if (!g_Config.bUnlockCachedScaling && texelsScaledThisFrame_ >= TEXCACHE_MAX_TEXELS_SCALED && !g_Config.bTexHardwareScaling) {
-=======
-		if (texelsScaledThisFrame_ >= TEXCACHE_MAX_TEXELS_SCALED && !hardwareScaling) {
->>>>>>> f0ea8141
+		if (!g_Config.bUnlockCachedScaling && texelsScaledThisFrame_ >= TEXCACHE_MAX_TEXELS_SCALED && !hardwareScaling) {
 			entry->status |= TexCacheEntry::STATUS_TO_SCALE;
 			scaleFactor = 1;
 		} else {
