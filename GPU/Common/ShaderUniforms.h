--- conflicted
+++ resolved
@@ -11,11 +11,7 @@
 	DIRTY_WORLDMATRIX | DIRTY_PROJTHROUGHMATRIX | DIRTY_VIEWMATRIX | DIRTY_TEXMATRIX | DIRTY_ALPHACOLORREF |
 	DIRTY_PROJMATRIX | DIRTY_FOGCOLOR | DIRTY_FOGCOEF | DIRTY_TEXENV | DIRTY_STENCILREPLACEVALUE | DIRTY_GUARDBAND |
 	DIRTY_ALPHACOLORMASK | DIRTY_SHADERBLEND | DIRTY_UVSCALEOFFSET | DIRTY_TEXCLAMP | DIRTY_DEPTHRANGE | DIRTY_MATAMBIENTALPHA |
-<<<<<<< HEAD
-	DIRTY_BEZIERSPLINE | DIRTY_TEXSIZE,
-=======
-	DIRTY_BEZIERSPLINE | DIRTY_DEPAL,
->>>>>>> 21b2cbc8
+	DIRTY_BEZIERSPLINE | DIRTY_TEXSIZE | DIRTY_DEPAL,
 	DIRTY_LIGHT_UNIFORMS =
 	DIRTY_LIGHT0 | DIRTY_LIGHT1 | DIRTY_LIGHT2 | DIRTY_LIGHT3 |
 	DIRTY_MATDIFFUSE | DIRTY_MATSPECULAR | DIRTY_MATEMISSIVE | DIRTY_AMBIENT,
@@ -34,13 +30,9 @@
 	float depthRange[4];
 	float fogCoef[2];	float stencil; float pad0;
 	float matAmbient[4];
-<<<<<<< HEAD
-	int spline_count_u; int spline_count_v; int spline_type_u; int spline_type_v;
-	float guardband[4];
-=======
 	uint32_t spline_counts; uint32_t depal_mask_shift_off_fmt;  // 4 params packed into one.
 	int pad2; int pad3;
->>>>>>> 21b2cbc8
+	float guardband[4];
 	// Fragment data
 	float fogColor[4];
 	float texEnvColor[4];
@@ -64,19 +56,12 @@
   vec2 fogcoef;
   float stencilReplace;
   vec4 matambientalpha;
-<<<<<<< HEAD
-  int spline_count_u;
-  int spline_count_v;
-  int spline_type_u;
-  int spline_type_v;
-  vec4 guardband;
-  // Fragment
-=======
   uint spline_counts;
   uint depal_mask_shift_off_fmt;
   int pad2;
   int pad3;
->>>>>>> 21b2cbc8
+  vec4 guardband;
+  // Fragment
   vec3 fogcolor;
   vec3 texenv;
   ivec4 alphacolorref;
@@ -100,19 +85,12 @@
   float2 u_fogcoef;
   float u_stencilReplaceValue;
   float4 u_matambientalpha;
-<<<<<<< HEAD
-  int u_spline_count_u;
-  int u_spline_count_v;
-  int u_spline_type_u;
-  int u_spline_type_v;
-  float4 u_guardband;
-  // Fragment
-=======
   uint u_spline_counts;
   uint u_depal_mask_shift_off_fmt;
   int pad2;
   int pad3;
->>>>>>> 21b2cbc8
+  float4 u_guardband;
+  // Fragment
   float3 u_fogcolor;
   float3 u_texenv;
   uint4 u_alphacolorref;
@@ -207,10 +185,7 @@
 
 void BaseUpdateUniforms(UB_VS_FS_Base *ub, uint64_t dirtyUniforms, bool flipViewport);
 void LightUpdateUniforms(UB_VS_Lights *ub, uint64_t dirtyUniforms);
-<<<<<<< HEAD
+void BoneUpdateUniforms(UB_VS_Bones *ub, uint64_t dirtyUniforms);
 
 // Shared helper functions
-void ComputeGuardband(float gb[4], float zmin);
-=======
-void BoneUpdateUniforms(UB_VS_Bones *ub, uint64_t dirtyUniforms);
->>>>>>> 21b2cbc8
+void ComputeGuardband(float gb[4], float zmin);